r"""
POC for a better ProgIter with rich support

CommandLine:
    DEMO_PROGRESS=1 xdoctest -m watch.utils.util_progress __doc__:0

Example:
    >>> # xdoctest: +REQUIRES(env:DEMO_PROGRESS)
    >>> from watch.utils.util_progress import ProgressManager
    >>> import time
    >>> delay = 0.05
    >>> # Can use plain progiter or rich
    >>> # The usecase for plain progiter is when threads / live output
    >>> # is not desirable and you just want plain stdout progress
    >>> for backend in ['rich', 'progiter']:
    >>>     print(f'\n\n -- starting {backend} --\n\n')
    >>>     pman = ProgressManager(backend=backend)
    >>>     with pman:
    >>>         pbar1 = pman.progiter(range(5), desc='outer loop', verbose=3)
    >>>         for i in pbar1:
    >>>             pbar1.set_postfix(f'\[step {i}]', refresh=False)
    >>>             for j1 in pman.progiter(range(100), desc=f'prepare inner loop {i}', transient=True):
    >>>                 time.sleep(delay / 3)
    >>>             for j2 in pman.progiter(range(100), desc=f'execute inner loop {i}'):
    >>>                 time.sleep(delay)
    >>>             for j3 in pman.progiter(range(100), desc=f'shutdown inner loop {i}', transient=True):
    >>>                 time.sleep(delay / 3)
"""
import ubelt as ub
import os
from progiter import ProgIter
import weakref


# If truthy disable all threaded rich options
PROGITER_NOTHREAD = os.environ.get('PROGITER_NOTHREAD', 'auto')
if PROGITER_NOTHREAD == 'auto':
    # Use rich outside of slurm
    PROGITER_NOTHREAD = os.environ.get('SLURM_JOBID', '')
else:
    PROGITER_NOTHREAD = bool(PROGITER_NOTHREAD)


LIVE_PROGRESS_MANAGERS = weakref.WeakValueDictionary()


class ProgIter2(ProgIter):

    def _set_manager(self, manager):
        self.manager = weakref.proxy(manager)

    def update_info(self, text):
        self.info_text = text
        info_text = getattr(self, 'info_text', None)
        self.ensure_newline()
        if info_text is not None:
            # if self._cursor_at_newline:
            print('+ --- Info --- +')
            print(info_text)
            print('+ ------------ +')
        # self.display_message()

    def update(self, n=1):
        if not self.started:
            self.begin()
        manager = getattr(self, 'manager', None)
        if manager is not None:
            # TODO: vet this, not quite working. The idea is if part of a
            # progress manager and this is not the "tail" progiter (i.e. it
            # isn't the only progiter allowed to be clearing newlines) then we
            # should ensure that the progiter that is allowed to clear the
            # newline has its ensure_newline method called so we can actually
            # write our progress without getting clobbered.
            if len(manager.prog_iters) and manager.prog_iters[-1] is not self:
                manager.prog_iters[-1].ensure_newline()
        super().update(n=n)

    def display_message(self):
        super().display_message()

    set_postfix = ProgIter.set_postfix_str


class RichProgIter:
    """
    Ducktypes ProgIter

    TODO: enhance with the ability to have a update info panel that removes
    the circular reference

    Ignore:
        from watch.utils import util_progress
        util_progress.LIVE_PROGRESS_MANAGERS
        print(len(util_progress.LIVE_PROGRESS_MANAGERS))

        for v in util_progress.LIVE_PROGRESS_MANAGERS.values():
            ...

        from watch.utils.util_progress import *  # NOQA
        for _ in RichProgIter(range(1000)):
            ...

    """

    def __init__(self, iterable=None, desc=None, total=None, freq=1, initial=0,
                 eta_window=64, clearline=True, adjust=True, time_thresh=2.0,
                 show_times=True, show_wall=False, enabled=True, verbose=None,
                 stream=None, chunksize=None, rel_adjust_limit=4.0,
                 transient=False, manager=None, spinner=False, **kwargs):

        unhandled = {
            'eta_window', 'clearline', 'adjust', 'time_thresh', 'show_times',
            'show_wall', 'stream', 'chunksize', 'rel_adjust_limit',
        }
        kwargs = ub.udict(kwargs) - unhandled

        if manager is None:
            manager = _RichProgIterManager()
            self._self_managed = True
        else:
            manager = weakref.proxy(manager)
            self._self_managed = False

        self.manager = manager
        self.iterable = iterable
        self.enabled = enabled
        self.spinner = spinner
        if total is None:
            try:
                total = len(iterable)
            except Exception:
                ...
        self.total = total
        self.desc = desc
        addtask_kw = {}
        if desc is not None:
            addtask_kw['description'] = desc
        else:
            addtask_kw['description'] = ''
        addtask_kw['total'] = self.total
        self.task_id = self.manager.rich_manager.add_task(**addtask_kw)
        self.transient = transient
        self.extra = None

    def start(self):
        return self.begin()

    def stop(self):
        return self.end()

    def begin(self):
        if self._self_managed:
            self.manager.start()

    def end(self):
        if self.transient:
            self.remove()
        if self._self_managed:
            self.manager.stop()

    def update(self, n=1):
        self.manager.rich_manager.update(self.task_id, advance=n)

    step = update

    def __iter__(self):
        if not self.enabled:
            yield from self.iterable
        else:
            self.start()
            for item in self.iterable:
                yield item
                self.manager.rich_manager.update(self.task_id, advance=1)
            if self.total is None:
                task = self.manager.rich_manager._tasks[self.task_id]
                self.manager.rich_manager.update(self.task_id, total=task.completed)
            self.stop()

    def remove(self):
        """
        Remove this progress task from its rich manager
        """
        if self.enabled:
            self.manager.rich_manager.remove_task(self.task_id)

    def update_info(self, text):
        if self.enabled:
            # FIXME: remove circular reference
            self.manager.update_info(text)

    def ensure_newline(self):
        ...

    def set_postfix_str(self, text, refresh=True):
        self.extra = text
        parts = [self.desc] if self.desc is not None else []
        if self.extra is not None:
            parts.append(self.extra)
        if self.enabled:
            description = ' '.join(parts)
            self.manager.rich_manager.update(
                self.task_id, description=description, refresh=refresh)

    set_postfix = set_postfix_str
<<<<<<< HEAD
=======
    set_extra = set_postfix_str
>>>>>>> 42f9ab50


class BaseProgIterManager:
    def new(self, *args, **kw):
        return self.progiter(*args, **kw)

    def __call__(self, *args, **kw):
        return self.progiter(*args, **kw)

    def start(self):
        return self

    def begin(self):
        return self.start()

    def stop(self, **kwargs):
        ...

    def __enter__(self):
        return self.start()

    def __exit__(self, exc_type=None, exc_val=None, exc_tb=None):
        self.stop(exc_type=exc_type, exc_val=exc_val, exc_tb=exc_tb)


class _RichProgIterManager(BaseProgIterManager):
    """
    rich specific backend.
    """

    def __init__(self, **kwargs):
        self.prog_iters = []
        self.rich_manager = None
        self.enabled = kwargs.get('enabled', True)
        self.setup_rich()

    def progiter(self, iterable=None, total=None, desc=None, transient=False, spinner=False, verbose='auto', **kw):
        # Fixme remove circular ref
        self.rich_manager.pman = self
        prog = RichProgIter(
            manager=self, iterable=iterable, total=total, desc=desc,
            transient=transient, spinner=spinner, **kw)
        self.prog_iters.append(prog)
        return prog

    def setup_rich(self):
        import rich
        import rich.progress
        from rich.console import Group
        from rich.live import Live
        from rich.progress import BarColumn, TextColumn
        from rich.progress import Progress as richProgress
        from rich.progress import SpinnerColumn
        from rich.progress import ProgressColumn, Text
        # from rich.style import Style

        class ProgressRateColumn(ProgressColumn):
            """Renders human readable transfer speed."""

            def render(self, task) -> Text:
                """Show progress speed speed."""
                _iters_per_second = task.finished_speed or task.speed
                if _iters_per_second is not None:
                    rate_format = '4.2f' if _iters_per_second > .001 else 'g'
                    fmt = '{:' + rate_format + '} Hz'
                    text = fmt.format(_iters_per_second)
                else:
                    text = '?'
                # style = Style(color="red")
                style = 'progress.data.speed'
                renderable = Text(text, style=style)
                return renderable

        self.rich_manager = richProgress(
            TextColumn("{task.description}"),
            SpinnerColumn(),
            BarColumn(),
            "[progress.percentage]{task.percentage:>3.0f}%",
            rich.progress.MofNCompleteColumn(),
            # rich.progress.TransferSpeedColumn(),
            ProgressRateColumn(),
            'eta',
            rich.progress.TimeRemainingColumn(),
            'total',
            rich.progress.TimeElapsedColumn(),
        )
        self.info_panel = None
        self.progress_group = Group(
            # self.info_panel,
            self.rich_manager,
        )
        self.live_context = Live(self.progress_group)

    def update_info(self, text):
        from rich.panel import Panel
        if self.info_panel is None:
            self.info_panel = Panel(text)
            self.progress_group.renderables.insert(0, self.info_panel)
        else:
            self.info_panel.renderable = text

    def start(self):
        if self.enabled:
            return self.live_context.__enter__()

    def stop(self, **kw):
        if self.enabled:
            if not kw:
                kw['exc_type'] = None
                kw['exc_val'] = None
                kw['exc_tb'] = None
            return self.live_context.__exit__(**kw)


class _ProgIterManager(BaseProgIterManager):
    """
    progiter specific backend
    """

    def __init__(self, **kwargs):
        self.enabled = kwargs.get('enabled', True)
        # Default arguments for new progiters
        self.default_progkw = ub.udict({
            'time_thresh': 2.0,
        }) | ub.udict(kwargs)
        self.prog_iters = []

    def progiter(self, iterable=None, total=None, desc=None, transient=False, spinner=False, verbose='auto', **kw):
        progkw = self.default_progkw.copy()
        progkw.update(kw)
        progkw['verbose'] = verbose
        if verbose == 'auto':
            progkw['verbose'] = self.default_progkw.get('verbose', 1)
        if True:
            # Change all other - now outer - progiters to verbose=3 mode
            for other in self.prog_iters:
                other.ensure_newline()
                if other.enabled:
                    other.clearline = False
                    other.adjust = False
                    other.freq = 1
        prog = ProgIter2(iterable, total=total, desc=desc, **progkw)
        prog._set_manager(self)
        self.prog_iters.append(prog)
        return prog

    def update_info(self, text):
        if len(self.prog_iters) == 0:
            # if self._cursor_at_newline:
            print('+ --- Info --- +')
            print(text)
            print('+ ------------ +')
        else:
            self.prog_iters[0].update_info(text)


class ProgressManager(BaseProgIterManager):
    r"""
    A progress manager.

    Manage multiple progress bars, either with rich or ProgIter.

    CommandLine:
        xdoctest -m watch.utils.util_progress ProgressManager:0
        xdoctest -m watch.utils.util_progress ProgressManager:1
        xdoctest -m watch.utils.util_progress ProgressManager:2

    Example:
        >>> from watch.utils.util_progress import ProgressManager
        >>> from progiter import progiter
        >>> # Can use plain progiter or rich
        >>> # The usecase for plain progiter is when threads / live output
        >>> # is not desirable and you just want plain stdout progress
        >>> pman = ProgressManager(backend='progiter')
        >>> with pman:
        >>>     oprog = pman.progiter(range(20), desc='outer loop', verbose=3)
        >>>     for i in oprog:
        >>>         oprog.set_postfix(f'Doing step {i}', refresh=False)
        >>>         for i in pman.progiter(range(100), desc=f'inner loop {i}'):
        >>>             pass
        >>> #
        >>> self = pman = ProgressManager(backend='rich')
        >>> pman = ProgressManager(backend='rich')
        >>> with pman:
        >>>     oprog = pman.progiter(range(20), desc='outer loop', verbose=3)
        >>>     for i in oprog:
        >>>         oprog.set_postfix(f'Doing step {i}', refresh=False)
        >>>         for i in pman.progiter(range(100), desc=f'inner loop {i}'):
        >>>             pass

    Example:
        >>> # A fairly complex example
        >>> from watch.utils.util_progress import ProgressManager
        >>> import time
        >>> delay = 0.00005
        >>> N_inner = 300
        >>> N_outer = 11
        >>> self = pman = ProgressManager(backend='rich')
        >>> with pman:
        >>>     oprog = pman(range(N_outer), desc='outer loop')
        >>>     for i in oprog:
        >>>         if i > 7:
        >>>             self.update_info(f'The info panel gives detailed updates\nWe are now at step {i}\nWe are just about done now')
        >>>         elif i > 5:
        >>>             self.update_info(f'The info panel gives detailed updates\nWe are now at step {i}')
        >>>         oprog.set_postfix(f'Doing step {i}')
        >>>         N = 1000
        >>>         for j in pman(iter(range(N_inner)), total=None if i % 2 == 0 else N_inner, desc=f'inner loop {i}', transient=i < 4):
        >>>             time.sleep(delay)

    Example:
        >>> # Test complex example over a grid of parameters
        >>> from watch.utils.util_progress import ProgressManager, ProgIter2
        >>> import time
        >>> delay = 0.000005
        >>> N_inner = 300
        >>> N_outer = 11
        >>> basis = {
        >>>     'with_info': [0, 1],
        >>>     'backend': ['progiter', 'rich'],
        >>>     'enabled': [0, 1],
        >>>     #'with_info': [1],
        >>> }
        >>> grid = list(ub.named_product(basis))
        >>> grid_prog = ProgIter2(grid, desc='Test cases over grid', verbose=3)
        >>> grid_prog.update_info('Here we go')
        >>> for item in grid:
        >>>     grid_prog.ensure_newline()
        >>>     grid_prog.update_info(f'Running grid test {ub.urepr(item, nl=1)}')
        >>>     print('\n\n')
        >>>     self = ProgressManager(backend=item['backend'], enabled=item['enabled'])
        >>>     with self:
        >>>         outer_prog = self.progiter(range(N_outer), desc='outer loop')
        >>>         for i in outer_prog:
        >>>             if item['with_info']:
        >>>                 if i > 7:
        >>>                     outer_prog.update_info(f'The info panel gives detailed updates\nWe are now at step {i}\nWe are just about done now')
        >>>                 elif i > 5:
        >>>                     outer_prog.update_info(f'The info panel gives detailed updates\nWe are now at step {i}')
        >>>             outer_prog.set_postfix(f'Doing step {i}')
        >>>             inner_kwargs = dict(
        >>>                 total=None if i % 2 == 0 else N_inner,
        >>>                 transient=i < 4,
        >>>                 time_thresh=delay * 2.3,
        >>>                 desc=f'inner loop {i}',
        >>>             )
        >>>             for j in self.progiter(iter(range(N_inner)), **inner_kwargs):
        >>>                 time.sleep(delay)
        >>>     grid_prog.update_info(f'Finished test item')

    Example:
        >>> # Demo manual usage
        >>> from watch.utils.util_progress import ProgressManager
        >>> from watch.utils import util_progress
        >>> import time
        >>> pman = ProgressManager()
        >>> pman.start()
        >>> task1 = pman.progiter(desc='task1', total=100)
        >>> task2 = pman.progiter(desc='task2')
        >>> for i in range(100):
        >>>     task1.update()
        >>>     task2.update(2)
        >>>     time.sleep(0.001)
        >>> ProgressManager.stopall()

    Example:
        >>> # Demo manual usage (progiter backend)
        >>> from watch.utils.util_progress import ProgressManager
        >>> from watch.utils import util_progress
        >>> import time
        >>> pman = ProgressManager(backend='progiter', adjust=0, freq=1)
        >>> pman.start()
        >>> task1 = pman.progiter(desc='task1', total=12)
        >>> task2 = pman.progiter(desc='task2')
        >>> task1.update()
        >>> task2.update()
        >>> for i in range(10):
        >>>     time.sleep(0.001)
        >>>     task1.update()
        >>>     time.sleep(0.001)
        >>>     task2.update(2)
        >>> ProgressManager.stopall()
    """

    def __init__(self, backend='rich', **kwargs):
        LIVE_PROGRESS_MANAGERS[id(self)] = self

        # TODO: check if we are being tee-d and use progiter instead if we are.

        if PROGITER_NOTHREAD:
            backend = 'progiter'
        if backend == 'rich':
            self.backend = _RichProgIterManager(**kwargs)
        elif backend == 'progiter':
            self.backend = _ProgIterManager(**kwargs)
        else:
            raise KeyError(backend)

    def progiter(self, *args, **kw):
        prog = self.backend.progiter(*args, **kw)
        return prog

    def update_info(self, text):
        self.backend.update_info(text)

    def start(self):
        self.backend.start()

    def stop(self, *args, **kwargs):
        self.backend.stop(*args, **kwargs)

    @classmethod
    def stopall(self):
        """
        Stop all background progress threads (likely only 1 exists)

        Ignore:
            from watch.utils import util_progress
            util_progress.ProgressManager.stopall()
        """
        for pman in LIVE_PROGRESS_MANAGERS.values():
            pman.stop()<|MERGE_RESOLUTION|>--- conflicted
+++ resolved
@@ -202,10 +202,7 @@
                 self.task_id, description=description, refresh=refresh)
 
     set_postfix = set_postfix_str
-<<<<<<< HEAD
-=======
     set_extra = set_postfix_str
->>>>>>> 42f9ab50
 
 
 class BaseProgIterManager:
