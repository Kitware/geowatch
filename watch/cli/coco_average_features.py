import os
import re

import kwcoco
import kwarray
import kwimage
import numpy as np
import ubelt as ub
from tqdm import tqdm
import scriptconfig as scfg

from watch import exceptions
from watch.tasks.fusion.coco_stitcher import quantize_image
from watch.utils.kwcoco_extensions import transfer_geo_metadata


def split_channel_names_by_grammar(channel_names):
    """Split a string containing channel names by commas (,) and pipes (|).

    Args:
        channel_names (str):
            A string that may contain commas and pipe characters.

    Returns:
        list(str): A list of strings that were originally divided by certain characters.
    """
    channel_names = re.split(r",|\|", channel_names)
    return channel_names


def check_kwcoco_file(kwcoco_file, channel_name, sensor_names=None, flexible_merge=False):
    """Make sure that kwcoco files exist and contain required channel name.

    Args:
        kwcoco_file (kwcoco.CocoDataset): kwcoco file containing images.
        channel_name (str): Name of channel thats required to be in kwcoco file.
        sensor_names (list(str), optional): Only check images of from these types of sensors. Defaults to None.
        flexible_merge (bool, optional): Skip images that do not contain channel_name. Defaults to False.

    Returns:
        missing_image_names (list): A list of names corresponding to images without the channel name.
    """

    # Get all images in kwcoco file.
    images: kwcoco.coco_dataset.Videos = kwcoco_file.images()

    n_all_images = len(images)
    if sensor_names is not None:
        # Filter to only images with a chosen sensor
        flags = [s in sensor_names for s in images.lookup("sensor_coarse", None)]
        images = images.compress(flags)
        print(f"INFO: Number of {sensor_names} images: [{len(images)}/{n_all_images}]")

        if len(images) == 0:
            raise ValueError(f"No images in {kwcoco_file.fpath} containing images of sensor {sensor_names}.")

    # Breakup channels names based on , and | characters and convert channel_name from str to list.
    channel_names = split_channel_names_by_grammar(channel_name)

    available_image_names, missing_image_names = [], []
    for coco_img in images.coco_images:
        # Check if all requested channel names were found in image.
        channel_matches = []
        merged_image_channel_names = ",".join(list(coco_img.channels.keys()))
        image_channels = split_channel_names_by_grammar(merged_image_channel_names)
        for channel_name in channel_names:
            channel_matches.append(channel_name in image_channels)

        # If all channel matches are true then skip.
        image_name = kwcoco_file.index.imgs[coco_img.img["id"]]["name"]
        if not all(channel_matches):
            missing_image_names.append(image_name)
            if flexible_merge is False:
                raise AssertionError(
                    f"Channel(s) '{channel_names}' not found in image {coco_img.img['id']} of kwcoco file {kwcoco_file.fpath}. Only channels found: {coco_img.channels}"
                )
        else:
            available_image_names.append(image_name)

    if flexible_merge:
        print(kwcoco_file.fpath)
        print(
            f"INFO: Number of images without requested channel names from [{len(missing_image_names)}/{len(images.coco_images)}]"
        )

        # Make sure that at least one image contains all requested channel names.
        if len(missing_image_names) == len(images.coco_images):
            raise ValueError(f"All of the images in {kwcoco_file.fpath} were missing channel(s) {channel_names}")

    return available_image_names, missing_image_names


def merge_kwcoco_channels(kwcoco_file_paths,
                          output_kwcoco_path,
                          channel_names,
                          weights,
                          output_channel_names,
                          sensor_names=None,
                          resolution=None,
                          flexible_merge=False):
    """
    Compute a weighted mean of channels from separate kwcoco file and save into
    merged kwcoco file.

    Assumptions:
        - The channel_nams to merge are not a subset of a group of channels targeted in the kwcoco file.
            - I.e. 'salient' in 'salient|notsalient' will not work.

    Args:
        kwcoco_file_paths (list(str)):
            A list of paths representing pathes to kwcoco files to be merged.

        output_kwcoco_path (str):
            Local path to the kwcoco file with merged channels.

        channel_names (list(str)):
            A list of channel names corresponding to the channel name to merge
            from each kwcoco file. Note, the length of the channel names be
            equal to the number of kwcoco file paths.

        weights (list(int)):
            A list of floats representing how much weight a particular kwcoco
            file should contribute to the final merged prediction.

        output_channel_names (list(str)):
            A list containing the names of the output channel names. Must
            contain the same number of channel names as the input channel
            names.

        sensor_names (list(str), optional):
            Only merge images belonging to sensors in this list. Defaults to None (aka do not filter by sensor).

        resolution (int | str, optional):
            GSD to resize the resolution of the images to. Defaults to None.

        flexible_merge (bool, optional):
            Skip images that do not contain channel_name. Defaults to False.

    Example:
        >>> # TEST 1: Merge two kwcoco files with the same number of images and plot results.
        >>> from watch.cli.coco_average_features import *  # NOQA
        >>> import watch
        >>> from kwcoco.demo.perterb import perterb_coco
        >>> dpath = ub.Path.appdir('watch/test/coco_average_features')
<<<<<<< HEAD
        >>> base_dset = watch.coerce_kwcoco('watch-msi')
=======
        >>> base_dset = watch.coerce_kwcoco('watch-msi', geodata=True, dates=True, image_size=(64, 64), num_videos=2, num_frames=2)
>>>>>>> 42f9ab50
        >>> # Construct two copies of the same data with slightly different heatmaps
        >>> dset1 = perterb_coco(base_dset.copy(), box_noise=0.5, cls_noise=0.5, n_fp=10, n_fn=10, rng=32)
        >>> dset2 = base_dset.copy()
        >>> for video in dset1.dataset['videos']:
        ...      video['resolution'] = '10GSD'
        >>> for video in dset2.dataset['videos']:
        ...      video['resolution'] = '10GSD'
        >>> dset1.fpath = ub.Path(dset1.fpath).augment(stemsuffix='_heatmap1')
        >>> dset2.fpath = ub.Path(dset2.fpath).augment(stemsuffix='_heatmap2')
        >>> watch.demo.smart_kwcoco_demodata.hack_in_heatmaps(dset1, heatmap_dname='dummy_heatmap1', with_nan=0, rng=423432)
        >>> watch.demo.smart_kwcoco_demodata.hack_in_heatmaps(dset2, heatmap_dname='dummy_heatmap2', with_nan=0, rng=132129)
        >>> dset1.dump(dset1.fpath)
        >>> dset2.dump(dset2.fpath)
        >>> # Build method args
        >>> kwcoco_file_paths = [dset1.fpath, dset2.fpath]
        >>> output_bundle_dpath = (dpath / 'merge_bundle').delete().ensuredir()
        >>> output_kwcoco_path = output_bundle_dpath / 'data.kwcoco.json'
        >>> channel_names = ['notsalient|salient'] * 2
        >>> weights = [1.0, 1.0]
        >>> output_channel_names = 'notsalient|salient'
        >>> sensor_name = None
        >>> resolution = '12GSD'
        >>> # Execute merge
        >>> merge_kwcoco_channels(kwcoco_file_paths, output_kwcoco_path,
        >>>                       channel_names, weights, output_channel_names,
        >>>                       sensor_name, resolution=resolution)
        >>> # Check results
        >>> output_dset = kwcoco.CocoDataset(output_kwcoco_path)
        >>> gid = output_dset.images()[1]
        >>> imdata1 = dset1.coco_image(gid).delay('salient', space='asset').finalize()
        >>> imdata2 = dset2.coco_image(gid).delay('salient', space='asset').finalize()
        >>> imdataM = output_dset.coco_image(gid).delay('salient', space='asset').finalize()
        >>> imdata1_img = dset1.coco_image(gid).delay('salient', space='image').finalize()
        >>> imdata2_img = dset2.coco_image(gid).delay('salient', space='image').finalize()
        >>> imdataM_img = output_dset.coco_image(gid).delay('salient', space='image').finalize()
        >>> print(f'Weights: {weights}')
        >>> print(f'Img1  mean: {np.nan_to_num(imdata1).mean()}')
        >>> print(f'Img2  mean: {np.nan_to_num(imdata2).mean()}')
        >>> print(f'Merge mean: {np.nan_to_num(imdataM).mean()}')
        >>> print()
        >>> print(f'Img1  shape (asset space): {imdata1.shape}')
        >>> print(f'Img2  shape (asset space): {imdata2.shape}')
        >>> print(f'Merge shape (asset space): {imdataM.shape}')
        >>> print(f'Img1  shape (img space): {imdata1_img.shape}')
        >>> print(f'Img2  shape (img space): {imdata2_img.shape}')
        >>> print(f'Merge shape (img space): {imdataM_img.shape}')
        >>> os.remove(dset1.fpath)
        >>> os.remove(dset2.fpath)
        >>> os.remove(output_dset.fpath)
        >>> # xdoctest: +REQUIRES(--show)
        >>> import kwplot
        >>> kwplot.autompl()
        >>> F = kwimage.fill_nans_with_checkers
        >>> kwplot.imshow(F(kwimage.normalize_intensity(imdata1)), title='img1 (asset)', pnum=(2, 3, 1), fnum=1)
        >>> kwplot.imshow(F(kwimage.normalize_intensity(imdata2)), title='img2 (asset)', pnum=(2, 3, 2), fnum=1)
        >>> kwplot.imshow(F(kwimage.normalize_intensity(imdataM)), title='mean (asset)', pnum=(2, 3, 3), fnum=1)
        >>> kwplot.imshow(F(kwimage.normalize_intensity(imdata1_img)), title='img1 (img)', pnum=(2, 3, 4), fnum=1)
        >>> kwplot.imshow(F(kwimage.normalize_intensity(imdata2_img)), title='img2 (img)', pnum=(2, 3, 5), fnum=1)
        >>> kwplot.imshow(F(kwimage.normalize_intensity(imdataM_img)), title='mean (img)', pnum=(2, 3, 6), fnum=1)
        >>> save_figure_path = dpath / 'test_1_result_plot.png'
        >>> import matplotlib.pyplot as plt
        >>> plt.savefig(save_figure_path)
        >>> print(f'Test 1 plot saved to: {save_figure_path}')

    Example:
        >>> # TEST 2: Merge two kwcoco files with geo information.
        >>> from watch.cli.coco_average_features import *  # NOQA
        >>> import watch
        >>> from kwcoco.demo.perterb import perterb_coco
        >>> dpath = ub.Path.appdir('watch/test/coco_average_features')
<<<<<<< HEAD
        >>> base_dset = watch.coerce_kwcoco('watch-msi', geodata=True, dates=True)
=======
        >>> base_dset = watch.coerce_kwcoco('watch-msi', geodata=True, dates=True, image_size=(64, 64), num_videos=2, num_frames=2)
>>>>>>> 42f9ab50
        >>> # Construct two copies of the same data with slightly different heatmaps
        >>> dset1 = perterb_coco(base_dset.copy(), box_noise=0.5, cls_noise=0.5, n_fp=10, n_fn=10, rng=32)
        >>> dset2 = base_dset.copy()
        >>> dset1.fpath = ub.Path(dset1.fpath).augment(stemsuffix='_heatmap1')
        >>> dset2.fpath = ub.Path(dset2.fpath).augment(stemsuffix='_heatmap2')
        >>> watch.demo.smart_kwcoco_demodata.hack_in_heatmaps(dset1, heatmap_dname='dummy_heatmap1', with_nan=0, rng=423555)
        >>> watch.demo.smart_kwcoco_demodata.hack_in_heatmaps(dset2, heatmap_dname='dummy_heatmap2', with_nan=0, rng=132666)
        >>> dset1.dump(dset1.fpath)
        >>> dset2.dump(dset2.fpath)
        >>> # Build method args
        >>> kwcoco_file_paths = [dset1.fpath, dset2.fpath]
        >>> output_bundle_dpath = (dpath / 'merge_bundle').delete().ensuredir()
        >>> output_kwcoco_path = output_bundle_dpath / 'data.kwcoco.json'
        >>> channel_names = ['notsalient|salient'] * 2
        >>> weights = [1.0, 1.0]
        >>> output_channel_names = 'notsalient|salient'
        >>> sensor_name = None
        >>> resolution = None
        >>> # Execute merge
        >>> merge_kwcoco_channels(kwcoco_file_paths, output_kwcoco_path,
        >>>                       channel_names, weights, output_channel_names,
        >>>                       sensor_name, resolution=resolution)
        >>> # Check results
        >>> output_dset = kwcoco.CocoDataset(output_kwcoco_path)
        >>> gid = 3
        >>> imdata1 = dset1.coco_image(gid).delay('salient', space='asset').finalize()
        >>> imdata2 = dset2.coco_image(gid).delay('salient', space='asset').finalize()
        >>> imdataM = output_dset.coco_image(gid).delay('salient', space='asset').finalize()
        >>> imdata1_img = dset1.coco_image(gid).delay('salient', space='image').finalize()
        >>> imdata2_img = dset2.coco_image(gid).delay('salient', space='image').finalize()
        >>> imdataM_img = output_dset.coco_image(gid).delay('salient', space='image').finalize()
        >>> print(f'Weights: {weights}')
        >>> print(f'Img1  mean: {np.nan_to_num(imdata1).mean()}')
        >>> print(f'Img2  mean: {np.nan_to_num(imdata2).mean()}')
        >>> print(f'Merge mean: {np.nan_to_num(imdataM).mean()}')
        >>> print()
        >>> print(f'Img1  shape (asset space): {imdata1.shape}')
        >>> print(f'Img2  shape (asset space): {imdata2.shape}')
        >>> print(f'Merge shape (asset space): {imdataM.shape}')
        >>> print(f'Img1  shape (img space): {imdata1_img.shape}')
        >>> print(f'Img2  shape (img space): {imdata2_img.shape}')
        >>> print(f'Merge shape (img space): {imdataM_img.shape}')
        >>> os.remove(dset1.fpath)
        >>> os.remove(dset2.fpath)
        >>> os.remove(output_dset.fpath)
        >>> # xdoctest: +REQUIRES(--show)
        >>> import kwplot
        >>> kwplot.autompl()
        >>> F = kwimage.fill_nans_with_checkers
        >>> kwplot.imshow(F(kwimage.normalize_intensity(imdata1)), title='img1 (asset)', pnum=(2, 3, 1), fnum=1)
        >>> kwplot.imshow(F(kwimage.normalize_intensity(imdata2)), title='img2 (asset)', pnum=(2, 3, 2), fnum=1)
        >>> kwplot.imshow(F(kwimage.normalize_intensity(imdataM)), title='mean (asset)', pnum=(2, 3, 3), fnum=1)
        >>> kwplot.imshow(F(kwimage.normalize_intensity(imdata1_img)), title='img1 (img)', pnum=(2, 3, 4), fnum=1)
        >>> kwplot.imshow(F(kwimage.normalize_intensity(imdata2_img)), title='img2 (img)', pnum=(2, 3, 5), fnum=1)
        >>> kwplot.imshow(F(kwimage.normalize_intensity(imdataM_img)), title='mean (img)', pnum=(2, 3, 6), fnum=1)
        >>> save_figure_path = dpath / 'test_2_result_plot.png'
        >>> import matplotlib.pyplot as plt
        >>> plt.savefig(save_figure_path)
        >>> print(f'Test 2 plot saved to: {save_figure_path}')


    Ignore:
        import xdev
        globals().update(xdev.get_func_kwargs(merge_kwcoco_channels))
    """

    # Check args.
    if len(kwcoco_file_paths) <= 1:
        raise ValueError(f"Need at least 2 kwcoco files to merge and only recieved {len(kwcoco_file_paths)}")

    ## If weights argument is not None then make sure it is the same length as kwcoco files.
    if weights is not None:
        if len(weights) != len(kwcoco_file_paths):
            raise ValueError(
                f"If weights is not None, number of weights ({len(weights)}) must be equal to number of kwcoco files ({len(kwcoco_file_paths)})."
            )
    else:
        # Set weight of all files to 1.
        weights = [1] * len(kwcoco_file_paths)

    ## If channels is not one value then make sure that it has the same number of values as kwcoco files.
    if len(channel_names) != 1:
        if len(channel_names) != len(kwcoco_file_paths):
            raise ValueError(
                f"If more than one channel name, number of channel names ({len(channel_names)}) must be equal to number of kwcoco files ({len(kwcoco_file_paths)})."
            )
        # Make sure the number of channel names per file are equal.
        n_channels_per_file = []
        for kwcoco_file_channel_names in channel_names:
            n_channels_per_file.append(len(split_channel_names_by_grammar(kwcoco_file_channel_names)))

        if len(set(n_channels_per_file)) != 1:
            raise ValueError(f"Number of requested channels per kwcoco file are not equal: {n_channels_per_file}")
    else:
        channel_names = channel_names * len(kwcoco_file_paths)

    ## If no merge_channel_name given then use first
    if output_channel_names is None:
        output_channel_names = channel_names[0]
        print(f"INFO: No output channel name given, using channel name: {channel_names[0]}")
    else:
        # Make sure that the size of output channel names and input channel names are equal in length.
        split_output_channel_names = split_channel_names_by_grammar(output_channel_names)

        # Get the number of channels per kwcoco file.
        n_channels_per_file = []
        for kwcoco_file_channel_names in channel_names:
            n_channels_per_file.append(len(split_channel_names_by_grammar(kwcoco_file_channel_names)))

        if len(split_output_channel_names) != list(set(n_channels_per_file))[0]:
            raise ValueError(
                f"Number of output channels ({(output_channel_names)}) does not match number of requested channels ({list(set(n_channels_per_file))[0]})."
            )

    # Load and merge images from kwcoco files.
    ## Load kwcoco files.
    kwcoco_files = [kwcoco.CocoDataset.coerce(p) for p in kwcoco_file_paths]

    ## Check kwcoco files to see that they exist and contain the required channels.
    all_available_image_names, all_missing_image_names = [], []
    for kwcoco_file_path, channel_name in zip(kwcoco_files, channel_names):
        available_image_names, missing_image_names = check_kwcoco_file(kwcoco_file_path,
                                                                       channel_name,
                                                                       sensor_names=sensor_names,
                                                                       flexible_merge=flexible_merge)
        all_missing_image_names.append(set(missing_image_names))
        all_available_image_names.append(set(available_image_names))

    ## Find common image names.
    all_image_names = list(set.union(*all_available_image_names))
    common_image_names = list(set.intersection(*all_available_image_names))
    missing_image_names = list(set.difference(set(common_image_names), set(all_image_names)))
    if len(common_image_names) == 0:
        raise ValueError("No common images found between all kwcoco files.")

    if len(missing_image_names) != 0:
        print(f'Out of all images, {len(missing_image_names)} are missing from at least one kwcoco file.')

    # Create output kwcoco by copying first kwcoco file.
    merge_kwcoco = kwcoco_files[0].copy()

    ## Remove missing images from kwcoco file.
    merge_kwcoco.remove_images(missing_image_names)

    # Load channel images from each viable image_id.
    output_kwcoco_path = ub.Path(output_kwcoco_path)
    save_assest_dir = (output_kwcoco_path.parent / "_assets").ensuredir()

    # Get channel names for each file.
    kwcoco_channel_names = []
    for channel_name in channel_names:
        split_channel_names = split_channel_names_by_grammar(channel_name)
        combined_channel_names = kwcoco.FusedChannelSpec.coerce(split_channel_names)
        kwcoco_channel_names.append(combined_channel_names)

    # Generate output channel names in (channel_name1|channel_name2|channel_name3) format.
    output_channels = kwcoco.FusedChannelSpec.coerce(output_channel_names)

    pbar = tqdm(merge_kwcoco.index.imgs.items(), desc="Merging images", colour="green")
    for image_id, image_info in pbar:
        # Skip this image if its name is in the missing image name list.
        image_name = merge_kwcoco.index.imgs[image_id]["name"]
        if image_name not in common_image_names:
            continue

        # If sensor name specified, only merge channels for images from this sensor.
        if sensor_names is not None:
            if image_info["sensor_coarse"] not in sensor_names:
                continue

        # Get the merged kwcoco image.
        merge_coco_img = merge_kwcoco.coco_image(image_id)

        # If the target resolution is None, then set the target resolution as the image with the highest resolution.
        if resolution is None:
            asset_resolutions = []
            for kwcoco_file, channel_name in zip(kwcoco_files, kwcoco_channel_names):
                asset_mag = kwcoco_file.coco_image(image_id).resolution(channel=channel_name, space='asset')['mag']
                asset_resolutions.append(asset_mag[0])

            # ASSUMPTION: Scales are symmetric.
            index = np.argmin([mag for mag in asset_resolutions])
            img_resolution = asset_resolutions[index]

        # Get asset channels from each kwcoco file based on image_name.
        gathered_parts = []
        for kwcoco_file, channel_name in zip(kwcoco_files, kwcoco_channel_names):
            # Get the kwcoco specific image id from image name.
            kwfile_image_id = kwcoco_file.index.name_to_img[image_name]["id"]

            # Get the corresponding asset within the kwcoco image file.
            coco_img = kwcoco_file.coco_image(kwfile_image_id)
            asset = coco_img.find_asset_obj(channel_name)

            # Load the image in 'video' space to ensure consistent space for target resolution.
            delayed = coco_img.delay(channel_name, space='video', resolution=resolution)
            gathered_parts.append({
                'asset': asset,
                'delayed': delayed,
            })

        # Check that assets are the same dimentions and have the same transforms.
        if __debug__:
            # Assuming a high degree of alignment between input assets will
            # need to extend if this assumption breaks.
            assert ub.allsame([p['asset']['width'] for p in gathered_parts])
            assert ub.allsame([p['asset']['height'] for p in gathered_parts])
            warps = [p['asset']['warp_aux_to_img'] for p in gathered_parts]
            assert ub.allsame(warps)

        # Apply a weight mask to each image while masking out NaN values.
        accum = kwarray.Stitcher(gathered_parts[0]['delayed'].shape)
        for part, weight in zip(gathered_parts, weights):
            delayed = part['delayed']
            image_data = delayed.finalize(nodata_method='float')
            pxl_weight = (1 - np.isnan(image_data)) * weight
            accum.add((slice(None), slice(None)), image_data, pxl_weight)

        average_image_data = accum.finalize()

        # DEBUG: Plot the original and merged images.
        if 0:
            import kwplot
            kwplot.autompl()
            a = gathered_parts[0]['delayed']
            b = gathered_parts[1]['delayed']
            im1 = a.finalize(nodata_method='float')[..., 1]
            im2 = b.finalize(nodata_method='float')[..., 1]
            canvas = kwimage.stack_images([im1, im2, average_image_data[..., 1]], axis=1)
            kwplot.imshow(canvas)

        # TODO: better backend name.
        path_chan = output_channels.path_sanitize()
        img_name = merge_coco_img.img.get("name", "")
        average_fname = f"merged_{img_name}_{path_chan}.tif"
        average_fpath = save_assest_dir / average_fname

        # Check if there is already an asset with the same channel_names.
        output_obj = merge_coco_img.find_asset_obj(output_channels)

        # Find the transformation from target to image space.
        if resolution is None:
            scale_target_from_vid = kwimage.Affine.scale(
                coco_img._scalefactor_for_resolution(space='asset',
                                                     channel=output_channel_names,
                                                     resolution=img_resolution))
        else:
            scale_target_from_vid = kwimage.Affine.scale(
                coco_img._scalefactor_for_resolution(space='video', channel=output_channel_names,
                                                     resolution=resolution))

        warp_target_from_img = scale_target_from_vid @ coco_img.warp_vid_from_img
        warp_img_from_target = warp_target_from_img.inv()

        # TODO: probably want to use the CocoStitcher directly.
        # TODO: if we know the min/max range, specify it.
        quant_data, quantization = quantize_image(average_image_data)

        if output_obj is not None:
            # Overwrite the data in the output auxiliary item.
            output_obj["file_name"] = os.fspath(average_fpath)
            output_obj['height'] = average_image_data.shape[0]
            output_obj['width'] = average_image_data.shape[1]
            if len(average_image_data.shape) > 2:
                # average_image_data: (H, W, C)
                output_obj['num_bands'] = average_image_data.shape[-1]
            else:
                # average_image_data: (H, W)
                output_obj['num_bands'] = 1
            output_obj['warp_aux_to_img'] = warp_img_from_target.concise()
            output_obj['quantization'] = quantization

        # Get default kwargs from ../tasks/fusion/predict.py:CocoStitchingManager.finalize_image
        write_kwargs = {}
        write_kwargs['blocksize'] = 128
        write_kwargs['compress'] = 'DEFLATE'

        # TODO: Possibly add `wld_crs_info` to write_kwargs.

        # Write the averaged image data
        kwimage.imwrite(average_fpath, quant_data, backend="gdal", nodata=quantization['nodata'], **write_kwargs)

        # Update all channels with projection info.
        try:
            transfer_geo_metadata(merge_kwcoco, image_id)
        except exceptions.GeoMetadataNotFound as ex:
            print("warning ex = {!r}".format(ex))
            pass

    # Save kwcoco file.
    # merge_kwcoco.validate()
    merge_kwcoco.dump(output_kwcoco_path)
    print(f"Saved merged kwcoco file to: {output_kwcoco_path}")


class CocoAverageFeaturesConfig(scfg.DataConfig):
    """
    Create a new kwcoco file with averaged features from multiple kwcoco files.

    High Level Steps:
        1. Load kwcoco files. Must have at least two kwcoco files.
        2. Create new kwcoco file by copying first kwcoco file.
        3. For each image ID in the kwcoco file, load the features from each kwcoco file.
            a. Average the features from each kwcoco file.
            b. Save the averaged features to the new kwcoco image.
        4. Save the new kwcoco file.

    """
    kwcoco_file_paths = scfg.Value(None,
                                   type=str,
                                   required=True,
                                   help=ub.paragraph('''
            Path to at least two kwcoco paths with predictions.
            '''),
                                   nargs='+')
    output_kwcoco_path = scfg.Value(None,
                                    type=str,
                                    required=True,
                                    help=ub.paragraph('''
            Path to the combined features kwcoco file.
            '''))
    channel_name = scfg.Value(None,
                              type=str,
                              required=True,
                              help=ub.paragraph('''
            Name of the channel in kwcoco files to merge.
            '''),
                              nargs='+')
    weights = scfg.Value(None,
                         type=float,
                         help=ub.paragraph('''
            Combination weight value for each prediction from kwcoco
            file. Default: All predictions are equally weighted.
            '''),
                         nargs='+')
    sensors = scfg.Value(None,
                         type=str,
                         choices=[None, 'all', 'S2', 'L8', 'WV'],
                         help=ub.paragraph('''
            Only merge channels from this type of sensor.
            '''))
    output_channel_names = scfg.Value(None,
                                      type=str,
                                      help=ub.paragraph('''
            What the name of the output channels will be after
            averaging. Needs to have the same number of channel names as
            both of the input channel names. NOTE: Channel names can be
            separated by ',' or '|' characters.
            '''))
    flexible_merge = scfg.Value(False,
                                isflag=True,
                                help=ub.paragraph('''
            If active, skip images that dont contain band when merging.
            '''))
    resolution = scfg.Value(None,
                            type=float,
                            help=ub.paragraph('''
            Set the resolution that the features will be loaded at
            and then merged.
            '''))


_CLI = CocoAverageFeaturesConfig
__config__ = CocoAverageFeaturesConfig


def main(cmdline=True, **kw):
    """
    Main function for merge_kwcoco_channels.
    See :class:``CocoAverageFeaturesConfig` for details

    TODO: Add examples
    """
    config = CocoAverageFeaturesConfig(default=kw, cmdline=cmdline)
    config_dict = config.to_dict()

    # Merge kwcoco files along certain channels.
    merge_kwcoco_channels(
        config_dict['kwcoco_file_paths'],
        config_dict['output_kwcoco_path'],
        config_dict['channel_name'],
        config_dict['weights'],
        config_dict['output_channel_names'],
        sensor_names=config_dict['sensors'],
        resolution=config_dict['resolution'],
        flexible_merge=config_dict['flexible_merge'],
    )


if __name__ == "__main__":
    main()<|MERGE_RESOLUTION|>--- conflicted
+++ resolved
@@ -142,11 +142,7 @@
         >>> import watch
         >>> from kwcoco.demo.perterb import perterb_coco
         >>> dpath = ub.Path.appdir('watch/test/coco_average_features')
-<<<<<<< HEAD
-        >>> base_dset = watch.coerce_kwcoco('watch-msi')
-=======
         >>> base_dset = watch.coerce_kwcoco('watch-msi', geodata=True, dates=True, image_size=(64, 64), num_videos=2, num_frames=2)
->>>>>>> 42f9ab50
         >>> # Construct two copies of the same data with slightly different heatmaps
         >>> dset1 = perterb_coco(base_dset.copy(), box_noise=0.5, cls_noise=0.5, n_fp=10, n_fn=10, rng=32)
         >>> dset2 = base_dset.copy()
@@ -217,11 +213,7 @@
         >>> import watch
         >>> from kwcoco.demo.perterb import perterb_coco
         >>> dpath = ub.Path.appdir('watch/test/coco_average_features')
-<<<<<<< HEAD
-        >>> base_dset = watch.coerce_kwcoco('watch-msi', geodata=True, dates=True)
-=======
         >>> base_dset = watch.coerce_kwcoco('watch-msi', geodata=True, dates=True, image_size=(64, 64), num_videos=2, num_frames=2)
->>>>>>> 42f9ab50
         >>> # Construct two copies of the same data with slightly different heatmaps
         >>> dset1 = perterb_coco(base_dset.copy(), box_noise=0.5, cls_noise=0.5, n_fp=10, n_fn=10, rng=32)
         >>> dset2 = base_dset.copy()
