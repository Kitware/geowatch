--- conflicted
+++ resolved
@@ -295,13 +295,8 @@
         gres = None
 
     size = max(1, workers)
-<<<<<<< HEAD
-    from watch.mlops.pipeline import Pipeline
-    pipeline = Pipeline()
-=======
     from watch.mlops.old import pipeline_v1
     pipeline = pipeline_v1.Pipeline()
->>>>>>> 42f9ab50
 
     base_fpath_pat = config['base_fpath']
     for base_fpath in util_path.coerce_patterned_paths(base_fpath_pat):
