--- conflicted
+++ resolved
@@ -1,10 +1,4 @@
 """
-<<<<<<< HEAD
-The core pipeline data structure for MLOps
-
-TODO:
-    rename "final" to something else, the term is overloaded
-=======
 The core pipeline data structure for MLOps.
 
 This module outlines the structure for a generic DAG of bash process nodes.  It
@@ -23,7 +17,6 @@
 process inputs. This DAG can then be configured with customized input paths and
 parameters. The resulting jobs can then be submitted to a cmd_queue.Queue for
 actual execution.
->>>>>>> 42f9ab50
 """
 import ubelt as ub
 import networkx as nx
@@ -42,6 +35,1311 @@
     from xdev import profile  # NOQA
 except ImportError:
     profile = ub.identity
+
+
+class PipelineDAG:
+    """
+    A container for a group of nodes that have been connected.
+
+    Allows these connected nodes to be jointly configured and submitted to a
+    cmd-queue for execution. Adds extra bookkeeping jobs that write invoke.sh
+    job_config.sh metadata as well as symlinks between node output directories.
+
+    Example:
+        >>> from watch.mlops.pipeline_nodes import *  # NOQA
+        >>> node_A1 = ProcessNode(name='node_A1', in_paths={'src'}, out_paths={'dst': 'dst.txt'}, executable='node_A1')
+        >>> node_A2 = ProcessNode(name='node_A2', in_paths={'src'}, out_paths={'dst': 'dst.txt'}, executable='node_A2')
+        >>> node_A3 = ProcessNode(name='node_A3', in_paths={'src'}, out_paths={'dst': 'dst.txt'}, executable='node_A3')
+        >>> node_B1 = ProcessNode(name='node_B1', in_paths={'path1'}, out_paths={'path2': 'dst.txt'}, executable='node_B1')
+        >>> node_B2 = ProcessNode(name='node_B2', in_paths={'path2'}, out_paths={'path3': 'dst.txt'}, executable='node_B2')
+        >>> node_B3 = ProcessNode(name='node_B3', in_paths={'path3'}, out_paths={'path4': 'dst.txt'}, executable='node_B3')
+        >>> node_C1 = ProcessNode(name='node_C1', in_paths={'src1', 'src2'}, out_paths={'dst1': 'dst.txt', 'dst2': 'dst.txt'}, executable='node_C1')
+        >>> node_C2 = ProcessNode(name='node_C2', in_paths={'src1', 'src2'}, out_paths={'dst1': 'dst.txt', 'dst2': 'dst.txt'}, executable='node_C2')
+        >>> # You can connect outputs -> inputs directly
+        >>> node_A1.outputs['dst'].connect(node_A2.inputs['src'])
+        >>> node_A2.outputs['dst'].connect(node_A3.inputs['src'])
+        >>> # You can connect nodes to nodes that share input/output names
+        >>> node_B1.connect(node_B2)
+        >>> node_B2.connect(node_B3)
+        >>> #
+        >>> # You can connect nodes to nodes that dont share input/output names
+        >>> # If you specify the mapping
+        >>> node_A3.connect(node_B1, src_map={'dst': 'path1'})
+        >>> #
+        >>> # You can connect inputs to other inputs, which effectively
+        >>> # forwards the input path to the destination
+        >>> node_A1.inputs['src'].connect(node_C1.inputs['src1'])
+        >>> # The pipeline is just a container for the nodes
+        >>> nodes = [node_A1, node_A2, node_A3, node_B1, node_B2, node_B3, node_C1, node_C2]
+        >>> self = PipelineDAG(nodes=nodes)
+        >>> self.print_graphs()
+    """
+
+    def __init__(self, nodes=[], config=None, root_dpath=None):
+        self.proc_graph = None
+        self.io_graph = None
+        self.nodes = nodes
+        self.config = None
+
+        if self.nodes:
+            self.build_nx_graphs()
+
+        if config:
+            self.configure(config, root_dpath=root_dpath)
+
+    @property
+    def node_dict(self):
+        if isinstance(self.nodes, dict):
+            node_dict = self.nodes
+        else:
+            node_names = [node.name for node in self.nodes]
+            assert len(node_names) == len(set(node_names))
+            node_dict = dict(zip(node_names, self.nodes))
+        return node_dict
+
+    @profile
+    def build_nx_graphs(self):
+        node_dict = self.node_dict
+        # if __debug__:
+        #     for name, node in node_dict.values():
+        #         assert node.name == name, (
+        #             'node instances require unique consistent names')
+
+        self.proc_graph = nx.DiGraph()
+        for name, node in node_dict.items():
+            self.proc_graph.add_node(node.name, node=node)
+
+            # for s in node.succ:
+            for s in node.successor_process_nodes():
+                self.proc_graph.add_edge(node.name, s.name)
+
+            # for p in node.pred:
+            for p in node.predecessor_process_nodes():
+                self.proc_graph.add_edge(p.name, node.name)
+
+        # util_networkx.write_network_text(self.proc_graph)
+
+        self.io_graph = nx.DiGraph()
+        for name, node in node_dict.items():
+            self.io_graph.add_node(node.key, node=node)
+
+            for iname, inode in node.inputs.items():
+                self.io_graph.add_node(inode.key, node=inode)
+                self.io_graph.add_edge(inode.key, node.key)
+
+                # Account for input/input connections
+                for succ in inode.succ:
+                    self.io_graph.add_edge(inode.key, succ.key)
+
+            for oname, onode in node.outputs.items():
+                self.io_graph.add_node(onode.key, node=onode)
+                self.io_graph.add_edge(node.key, onode.key)
+
+                for oi_node in onode.succ:
+                    self.io_graph.add_edge(onode.key, oi_node.key)
+
+    @profile
+    def inspect_configurables(self):
+        """
+        Show the user what config options should be specified.
+
+        TODO:
+            The idea is that we want to give the user a list of options that
+            they could configure for this pipeline, as well as mark the one
+            that are required / suggested / unnecessary. For now it gives a
+            little bit of that information, but more work could be done to make
+            it nicer.
+        """
+        # Nodes don't always have full knowledge of their entire parameter
+        # space, but they should at least have some knowledge of it.
+        # Find required inputs
+        # required_inputs = {
+        #     n for n in self.io_graph if self.io_graph.in_degree[n] == 0
+        # }
+
+        rows = []
+        for node in self.node_dict.values():
+            # Build up information about each node option
+
+            # TODO: determine if a source input node is required or not
+            # by setting a required=False flags at the node leve.
+
+            # Determine which inputs are connected vs unconnected
+            for key, io_node in node.inputs.items():
+                is_connected = self.io_graph.in_degree[io_node.key] > 0
+                rows.append({
+                    'node': node.name,
+                    'key': key,
+                    'connected': is_connected,
+                    'type': 'in_path',
+                    'maybe_required': not is_connected,
+                })
+
+            for key, io_node in node.outputs.items():
+                is_connected = self.io_graph.out_degree[io_node.key] > 0
+                rows.append({
+                    'node': node.name,
+                    'key': key,
+                    'connected': is_connected,
+                    'type': 'out_path',
+                    'maybe_required': False,
+                })
+
+            for param in node.algo_params:
+                rows.append({
+                    'node': node.name,
+                    'key': param,
+                    'type': 'algo_param',
+                    'maybe_required': True,
+                })
+
+            for param in node.perf_params:
+                rows.append({
+                    'node': node.name,
+                    'key': param,
+                    'type': 'perf_param',
+                    'maybe_required': True,
+                })
+
+        import pandas as pd
+        import rich
+        df = pd.DataFrame(rows)
+        df = df.sort_values(['maybe_required', 'type', 'node', 'key'], ascending=[False, True, True, True])
+        rich.print(df.to_string())
+
+        default = {}
+        for _, row in df[df['maybe_required']].iterrows():
+            default[row['node'] + '.' + row['key']] = None
+        from watch.utils import util_yaml
+        rich.print(util_yaml.yaml_dumps(default))
+
+    @profile
+    def configure(self, config=None, root_dpath=None, cache=True):
+        """
+        Update the DAG configuration
+        """
+
+        if root_dpath is not None:
+            root_dpath = ub.Path(root_dpath)
+            self.root_dpath = root_dpath
+            for node in self.node_dict.values():
+                node.root_dpath = root_dpath
+                node._configured_cache.clear()  # hack, make more elegant
+
+        if config is not None:
+            self.config = config
+            # print('CONFIGURE config = {}'.format(ub.repr2(config, nl=1)))
+
+            # Set the configuration for each node in this pipeline.
+            dotconfig = util_dotdict.DotDict(config)
+            for node_name in nx.topological_sort(self.proc_graph):
+                node = self.proc_graph.nodes[node_name]['node']
+                node_config = dict(dotconfig.prefix_get(node.name, {}))
+                node.configure(node_config, cache=cache)
+
+    def print_graphs(self):
+        """
+        Prints the Process and IO graph for the DAG.
+        """
+
+        def labelize_graph(graph):
+            # # self.io_graph.add_node(name + '.proc', node=node)
+            all_names = []
+            for _, data in graph.nodes(data=True):
+                all_names.append(data['node'].name)
+
+            ambiguous_names = list(ub.find_duplicates(all_names))
+            for _, data in graph.nodes(data=True):
+
+                if data['node'].name in ambiguous_names:
+                    data['label'] = data['node'].key
+                else:
+                    data['label'] = data['node'].name
+
+                if 'bas' in data['label']:
+                    data['label'] = '[yellow]' + data['label']
+                elif 'sc' in data['label']:
+                    data['label'] = '[cyan]' + data['label']
+                elif 'crop' in data['label']:
+                    data['label'] = '[white]' + data['label']
+        labelize_graph(self.io_graph)
+        labelize_graph(self.proc_graph)
+
+        import rich
+        print('')
+        print('Process Graph')
+        util_networkx.write_network_text(self.proc_graph, path=rich.print, end='')
+
+        print('')
+        print('IO Graph')
+        util_networkx.write_network_text(self.io_graph, path=rich.print, end='')
+
+    @profile
+    def submit_jobs(self, queue=None, skip_existing=False, enable_links=True,
+                    write_invocations=True, write_configs=True):
+        """
+        Submits the jobs to an existing command queue or creates a new one.
+        """
+        import cmd_queue
+        import shlex
+        import json
+        import networkx as nx
+
+        if queue is None:
+            queue = {}
+
+        if isinstance(queue, dict):
+            # Create a simple serial queue if an existing one isn't given.
+            default_queue_kw = {
+                'backend': 'serial',
+                'name': 'unnamed-mlops-pipeline',
+                'size': 1,
+                'gres': None,
+            }
+            queue_kw = ub.udict(default_queue_kw) | queue
+            queue = cmd_queue.Queue.create(**queue_kw)
+
+        node_order = list(nx.topological_sort(self.proc_graph))
+        for node_name in node_order:
+            node = self.proc_graph.nodes[node_name]['node']
+            node.will_exist = None
+
+        summary = {
+            'queue': queue,
+            'node_status': {}
+        }
+        node_status = summary['node_status']
+
+        for node_name in node_order:
+            node = self.proc_graph.nodes[node_name]['node']
+
+            if not node.enabled:
+                node_status[node_name] = 'disabled'
+                node.will_exist = node.does_exist
+                continue
+
+            pred_node_names = list(self.proc_graph.predecessors(node_name))
+            pred_nodes = [
+                self.proc_graph.nodes[n]['node']
+                for n in pred_node_names
+            ]
+
+            ancestors_will_exist = all(n.will_exist for n in pred_nodes)
+            if skip_existing and node.enabled != 'redo' and node.does_exist:
+                node.enabled = False
+
+            node.will_exist = ((node.enabled and ancestors_will_exist) or
+                               node.does_exist)
+            if 0:
+                print(f'node.final_out_paths={node.final_out_paths}')
+                print(f'Checking {node_name}, will_exist={node.will_exist}')
+
+            skip_node = not (node.will_exist and node.enabled)
+
+            if skip_node:
+                node_status[node_name] = 'skipped'
+            else:
+                node_procid = node.process_id
+                node_job = None
+
+                # Another configuration may have submitted this job already
+                if node_procid not in queue.named_jobs:
+                    pred_node_procids = [n.process_id for n in pred_nodes
+                                         if n.enabled]
+                    # Submit a primary queue process
+                    node_command = node.final_command()
+                    node_job = queue.submit(command=node_command,
+                                            depends=pred_node_procids,
+                                            name=node_procid)
+                    node_status[node_name] = 'new_submission'
+                else:
+                    # Some other config submitted this job, we can skip the
+                    # rest of the work for this node.
+                    node_status[node_name] = 'duplicate_submission'
+                    continue
+
+                # We might want to execute a few boilerplate instructions
+                # before running each node.
+                before_node_commands = []
+
+                # Add symlink jobs that make the graph structure traversable in
+                # the flat output directories.
+                if enable_links:
+                    # TODO: ability to bind jobs to be run in the same queue
+                    # together
+
+                    # TODO: should we filter the nodes where they are only linked
+                    # via inputs?
+                    for pred in node.predecessor_process_nodes():
+                        link_path1 = pred.final_node_dpath / '.succ' / node.name / node.process_id
+                        target_path1 = node.final_node_dpath
+                        link_path2 = node.final_node_dpath / '.pred' / pred.name / pred.process_id
+                        target_path2 = pred.final_node_dpath
+                        target_path1 = os.path.relpath(target_path1.absolute(), link_path1.absolute().parent)
+                        target_path2 = os.path.relpath(target_path2.absolute(), link_path2.absolute().parent)
+
+                        parts = [
+                            f'mkdir -p {link_path1.parent}',
+                            f'mkdir -p {link_path2.parent}',
+                            f'ln -sfT "{target_path1}" "{link_path1}"',
+                            f'ln -sfT "{target_path2}" "{link_path2}"',
+                        ]
+                        # command = '(' + ' && '.join(parts) + ')'
+                        before_node_commands.extend(parts)
+
+                if write_invocations:
+                    # Add a job that writes a file with the command used to
+                    # execute this node.
+                    invoke_fpath = node.final_node_dpath / 'invoke.sh'
+
+                    invoke_lines = ['#!/bin/bash']
+                    depend_nodes = list(node.ancestor_process_nodes())
+                    if depend_nodes:
+                        invoke_lines.append('# See Also: ')
+                        for depend_node in list(node.ancestor_process_nodes()):
+                            invoke_lines.append('# ' + depend_node.final_node_dpath)
+                    else:
+                        invoke_lines.append('# Root node')
+                    invoke_command = node._raw_command()
+                    invoke_lines.append(invoke_command)
+                    invoke_text = '\n'.join(invoke_lines)
+                    command = '\n'.join([
+                        f'mkdir -p {invoke_fpath.parent} && \\',
+                        f'printf {shlex.quote(invoke_text)} \\',
+                        f"> {invoke_fpath}",
+                    ])
+                    before_node_commands.append(command)
+
+                if write_configs:
+                    depends_config = node._depends_config()
+                    # Add a job that writes a file with the command used to
+                    # execute this node.
+                    job_config_fpath = node.final_node_dpath / 'job_config.json'
+                    json_text = json.dumps(depends_config)
+                    if _has_jq():
+                        command = '\n'.join([
+                            f'mkdir -p {job_config_fpath.parent} && \\',
+                            f"printf '{json_text}' | jq . > {job_config_fpath}",
+                        ])
+                    else:
+                        command = '\n'.join([
+                            f'mkdir -p {job_config_fpath.parent} && \\',
+                            f"printf '{json_text}' > {job_config_fpath}",
+                        ])
+                    before_node_commands.append(command)
+
+                if before_node_commands:
+                    # TODO: nicer infastructure mechanisms (make the code
+                    # prettier and easier to reason about)
+                    before_command = ' && \\\n'.join(before_node_commands)
+                    _procid = 'before_' + node_procid
+                    if _procid not in queue.named_jobs:
+                        _job = queue.submit(
+                            command=before_command,
+                            depends=pred_node_procids,
+                            bookkeeper=1,
+                            name=_procid,
+                            tags=['boilerplate']
+                        )
+                        if node_job is not None:
+                            node_job.depends.append(_job)
+
+        # print(f'queue={queue}')
+        return summary
+
+
+def glob_templated_path(template):
+    """
+    Given an unformated templated path, replace the format parts with "*" and
+    return a glob.
+
+    Args:
+        template (str | PathLike): a path with a {} template pattern
+
+    Example:
+        template = '/foo{}/bar'
+        glob_templated_path(template)
+    """
+    import parse
+    from watch.utils import util_pattern
+    parser = parse.Parser(str(template))
+    patterns = {n: '*' for n in parser.named_fields}
+    pat = os.fspath(template).format(**patterns)
+    mpat = util_pattern.Pattern.coerce(pat)
+    fpaths = list(mpat.paths())
+    return fpaths
+
+
+@ub.memoize
+def _has_jq():
+    return ub.find_exe('jq')
+
+
+class Node(ub.NiceRepr):
+    """
+    Abstract base class for a Process or IO Node.
+    """
+
+    __node_type__ = 'abstract'  # used to workaround IPython isinstance issues
+
+    def __nice__(self):
+        return f'{self.name!r}, pred={[n.name for n in self.pred]}, succ={[n.name for n in self.succ]}'
+
+    def __init__(self, name: str):
+        self.name = name
+        self.pred = []
+        self.succ = []
+
+    def _connect_single(self, other, src_map, dst_map):
+        # TODO: CLEANUP
+        # print(f'Connect {type(self).__name__} {self.name} to '
+        #       f'{type(other).__name__} {other.name}')
+        if other not in self.succ:
+            self.succ.append(other)
+        if self not in other.pred:
+            other.pred.append(self)
+
+        self_is_proc = (self.__node_type__ == 'process')
+        if self_is_proc:
+            outputs = self.outputs
+        else:
+            assert self.__node_type__ == 'io'
+            outputs = {self.name: self}
+
+        other_is_proc = (other.__node_type__ == 'process')
+        if other_is_proc:
+            inputs = other.inputs
+        else:
+            assert other.__node_type__ == 'io'
+            if not self_is_proc:
+                # In this case we can make the name map implicit
+                inputs = {self.name: other}
+            else:
+                inputs = {other.name: other}
+
+        outmap = ub.udict({src_map.get(k, k): k for k in outputs.keys()})
+        inmap = ub.udict({dst_map.get(k, k): k for k in inputs.keys()})
+
+        common = outmap.keys() & inmap.keys()
+        if len(common) == 0:
+            print('inmap = {}'.format(ub.urepr(inmap, nl=1)))
+            print('outmap = {}'.format(ub.urepr(outmap, nl=1)))
+            raise Exception(f'Unknown io relationship {self.name=}, {other.name=}')
+
+        if self_is_proc or other_is_proc:
+            # print(f'Connect Process to Process {self.name=} to {other.name=}')
+            self_output_keys = (outmap & common).values()
+            other_input_keys = (inmap & common).values()
+
+            for out_key, in_key in zip(self_output_keys, other_input_keys):
+                out_node = outputs[out_key]
+                in_node = inputs[in_key]
+                # out_node._connect_single(in_node, src_map, dst_map)
+                out_node._connect_single(in_node, {}, {})
+
+    def connect(self, *others, param_mapping=None, src_map=None, dst_map=None):
+        """
+        Connect the outputs of ``self`` to the inputs of ``others``.
+        """
+        # Connect these two nodes and return the original.
+        if param_mapping is None:
+            param_mapping = {}
+
+        if src_map is None:
+            src_map = param_mapping
+
+        if dst_map is None:
+            dst_map = param_mapping
+
+        for other in others:
+            self._connect_single(other, src_map, dst_map)
+
+        return self
+
+    @property
+    def key(self):
+        return self.name
+
+
+class IONode(Node):
+    __node_type__ = 'io'
+
+    def __init__(self, name, parent):
+        super().__init__(name)
+        self.parent = parent
+        self._final_value = None
+        self._template_value = None
+
+    @property
+    def final_value(self):
+        value = self._final_value
+        if value is None:
+            preds = list(self.pred)
+            if preds:
+                assert len(preds) == 1
+                value = preds[0].final_value
+        return value
+
+    @final_value.setter
+    def final_value(self, value):
+        self._final_value = value
+
+    @property
+    def key(self):
+        return self.parent.key + '.' + self.name
+
+
+class InputNode(IONode):
+    ...
+
+
+class OutputNode(IONode):
+    @property
+    def final_value(self):
+        # return self.parent._finalize_templates()['out_paths'][self.name]
+        return self.parent.final_out_paths[self.name]
+
+    @property
+    def template_value(self):
+        return self.parent.template_out_paths[self.name]
+
+    @profile
+    def matching_fpaths(self):
+        """
+        Find all paths for this node.
+        """
+        out_template = self.template_value
+        return glob_templated_path(out_template)
+
+
+def _classvar_init(self, args, fallbacks):
+    """
+    Helps initialize class instance variables from class variable defaults.
+
+    Not sure what a good name for this is. The idea is that we will get a
+    dictionary containing all init args, and anything that is None will be
+    replaced by the class level attribute with the same name. Additionally, a
+    dictionary of fallback defaults is used if the class variable is also None.
+
+    Usage should look something like
+
+    .. code:: python
+
+        class MyClass:
+            def __init__(self, a, b, c):
+                args = locals()
+                fallback = {
+                    'a': [],
+                }
+                _classvar_init(self, args, fallbacks)
+
+    """
+    # Be careful of the magic '__class__' attribute that inherited classes will
+    # get in the locals() of their `__init__` method. Workaround this by not
+    # processing any '_'-prefixed name.
+    cls = self.__class__
+    for key, value in list(args.items()):
+        if value is self or key.startswith('_'):
+            continue
+        if value is None:
+            # Default to the class-level variable
+            value = getattr(cls, key, value)
+            if value is None:
+                value = fallbacks.get(key, value)
+            args[key] = value
+        setattr(self, key, value)
+
+
+class memoize_configured_method(object):
+    """
+    ubelt memoize_method but uses a special cache name
+    """
+
+    def __init__(self, func):
+        self._func = func
+        self._cache_name = '_cache__' + func.__name__
+        # Mimic attributes of a bound method
+        self.__func__ = func
+        functools.update_wrapper(self, func)
+
+    def __get__(self, instance, cls=None):
+        """
+        Descriptor get method. Called when the decorated method is accessed
+        from an object instance.
+
+        Args:
+            instance (object): the instance of the class with the memoized method
+            cls (type | None): the type of the instance
+        """
+        self._instance = instance
+        return self
+
+    def __call__(self, *args, **kwargs):
+        """
+        The wrapped function call
+        """
+        from ubelt.util_memoize import _make_signature_key
+        func_cache = self._instance._configured_cache
+        # func_cache = self._instance.__dict__
+        cache = func_cache.setdefault(self._cache_name, {})
+        key = _make_signature_key(args, kwargs)
+        if key in cache:
+            return cache[key]
+        else:
+            value = cache[key] = self._func(self._instance, *args, **kwargs)
+            return value
+
+
+def memoize_configured_property(fget):
+    """
+    ubelt memoize_property but uses a special cache name
+    """
+    # Unwrap any existing property decorator
+    while hasattr(fget, 'fget'):
+        fget = fget.fget
+
+    attr_name = '_' + fget.__name__
+
+    @functools.wraps(fget)
+    def fget_memoized(self):
+        cache = self._configured_cache
+        if attr_name not in cache:
+            cache[attr_name] = fget(self)
+        return cache[attr_name]
+
+    return property(fget_memoized)
+
+
+# memoize_configured_method = ub.identity
+# memoize_configured_property = property
+
+
+# @dataclass(kw_only=True)  # makes things harder
+class ProcessNode(Node):
+    """
+    Represents a process in the pipeline.
+
+    ProcessNodes are connected via their input / output nodes.
+
+    CommandLine:
+        xdoctest -m watch.mlops.pipeline_nodes ProcessNode
+
+    Example:
+        >>> from watch.mlops.pipeline_nodes import *  # NOQA
+        >>> from watch.mlops.pipeline_nodes import _classvar_init
+        >>> dpath = ub.Path.appdir('watch/test/pipeline/TestProcessNode')
+        >>> dpath.delete().ensuredir()
+        >>> pycode = ub.codeblock(
+        ...     '''
+        ...     import ubelt as ub
+        ...     src_fpath = ub.Path(ub.argval('--src'))
+        ...     dst_fpath = ub.Path(ub.argval('--dst'))
+        ...     foo = ub.argval('--foo')
+        ...     bar = ub.argval('--bar')
+        ...     new_text = foo + src_fpath.read_text() + bar
+        ...     dst_fpath.write_text(new_text)
+        ...     ''')
+        >>> src_fpath = dpath / 'here.txt'
+        >>> src_fpath.write_text('valid input')
+        >>> dst_fpath = dpath / 'there.txt'
+        >>> self = ProcessNode(
+        >>>     name='proc1',
+        >>>     config={
+        >>>         'foo': 'baz',
+        >>>         'bar': 'biz',
+        >>>         'num_workers': 3,
+        >>>         'src': src_fpath,
+        >>>         'dst': dst_fpath
+        >>>     },
+        >>>     in_paths={'src'},
+        >>>     out_paths={'dst': 'there.txt'},
+        >>>     perf_params={'num_workers'},
+        >>>     group_dname='predictions',
+        >>>     node_dname='proc1/{proc1_algo_id}/{proc1_id}',
+        >>>     executable=f'python -c "{chr(10)}{pycode}{chr(10)}"',
+        >>>     root_dpath=dpath,
+        >>> )
+        >>> self._finalize_templates()
+        >>> print('self.command = {}'.format(ub.urepr(self.command, nl=1, sv=1)))
+        >>> print(f'self.algo_id={self.algo_id}')
+        >>> print(f'self.root_dpath={self.root_dpath}')
+        >>> print(f'self.template_node_dpath={self.template_node_dpath}')
+        >>> print('self.templates = {}'.format(ub.urepr(self.templates, nl=2)))
+        >>> print('self.final = {}'.format(ub.urepr(self.final, nl=2)))
+        >>> print('self.condensed = {}'.format(ub.urepr(self.condensed, nl=2)))
+    """
+    __node_type__ = 'process'
+
+    name : Optional[str] = None
+
+    # A path that will specified directly after the DAG root dpath.
+    group_dname : Optional[str] = None
+
+    # A path relative to a prefix used to construct an output directory.
+    node_dname : Optional[str] = None
+
+    resources : Collection = None
+
+    executable : Optional[str] = None
+
+    algo_params : Collection = None  # algorithm parameters - impacts output
+
+    perf_params : Collection = None  # performance parameters - no output impact
+
+    # input paths
+    # Should be specified as a set of names wrt the config or as dict mapping
+    # from names to absolute paths.
+    in_paths : Collection = None
+
+    # output paths
+    # Should be specified as templates
+    out_paths : Collection = None
+
+    def __init__(self,
+                 name=None,
+                 executable=None,
+                 algo_params=None,
+                 perf_params=None,
+                 resources=None,
+                 in_paths=None,
+                 out_paths=None,
+                 group_dname=None,
+                 node_dname=None,
+                 root_dpath=None,
+                 config=None):
+        args = locals()
+        fallbacks = {
+            'resources': {
+                'cpus': 2,
+                'gpus': 0,
+            },
+            'config': {},
+            'in_paths': {},
+            'out_paths': {},
+            'perf_params': {},
+            'algo_params': {},
+        }
+        _classvar_init(self, args, fallbacks)
+        super().__init__(args['name'])
+
+        self._configured_cache = {}
+
+        if self.node_dname is None:
+            self.node_dname = '.'
+        self.node_dname = ub.Path(self.node_dname)
+
+        if self.group_dname is None:
+            self.group_dname = '.'
+
+        if self.root_dpath is None:
+            self.root_dpath = '.'
+        self.root_dpath = ub.Path(self.root_dpath)
+
+        self.templates = None
+
+        self.template_outdir = None
+        self.template_opaths = None
+
+        self.final_outdir = None
+        self.final_opaths = None
+        self.enabled = True
+        self.cache = True
+
+        self.configure(self.config)
+
+    @profile
+    def configure(self, config=None, cache=True, enabled=True):
+        """
+        Update the node configuration.
+
+        This rebuilds the templates and formats them so the "final" variables
+        take on directory names based on the given configuration. This a
+
+        """
+        self.cache = cache
+        self._configured_cache.clear()  # Reset memoization caches
+        if config is None:
+            config = {}
+        self.enabled = config.pop('enabled', enabled)
+        self.config = ub.udict(config)
+
+        # self.algo_params = set(self.config) - non_algo_keys
+        in_path_keys = self.config & set(self.in_paths)
+        for key in in_path_keys:
+            self.inputs[key].final_value = self.config[key]
+
+        self._build_templates()
+        self._finalize_templates()
+
+    @memoize_configured_property
+    @profile
+    def condensed(self):
+        """
+        This is the dictionary that supplies the templated strings with the
+        values we will finalize them with. We may want to change the name.
+        """
+        condensed = {}
+        for node in self.predecessor_process_nodes():
+            condensed.update(node.condensed)
+        condensed.update({
+            self.name + '_algo_id': self.algo_id,
+            self.name + '_id': self.process_id,
+        })
+        return condensed
+
+    @memoize_configured_method
+    @profile
+    def _build_templates(self):
+        templates = {}
+        templates['root_dpath'] = str(self.template_root_dpath)
+        templates['node_dpath'] = str(self.template_node_dpath)
+        templates['out_paths'] = self.template_out_paths
+        self.templates = templates
+        return self.templates
+
+    @memoize_configured_method
+    @profile
+    def _finalize_templates(self):
+        templates = self.templates
+        condensed = self.condensed
+        final = {}
+        try:
+            final['root_dpath'] = self.final_root_dpath
+            final['node_dpath'] = self.final_node_dpath
+            final['out_paths'] = self.final_out_paths
+            final['in_paths'] = self.final_in_paths
+        except KeyError as ex:
+            print('ERROR: {}'.format(ub.urepr(ex, nl=1)))
+            print('condensed = {}'.format(ub.urepr(condensed, nl=1, sort=0)))
+            print('templates = {}'.format(ub.urepr(templates, nl=1, sort=0)))
+            raise
+        self.final = final
+        return self.final
+
+    @memoize_configured_property
+    def final_config(self):
+        """
+        This is not really "final" in the aggregate sense.
+        It is more of a "finalized" requested config.
+        """
+        final_config = self.config.copy()
+        final_config.update(self.final_in_paths)
+        final_config.update(self.final_out_paths)
+        final_config.update(self.final_perf_config)
+        return final_config
+
+    def _depends_config(self):
+        """
+        The dag config that specifies the parameters this node depends on.
+        This is what we write to "job_config.json". Note: this output must be
+        passed to dag.config, not node.config.
+        """
+        depends_config = {}
+        for depend_node in list(self.ancestor_process_nodes()) + [self]:
+            depends_config.update(_add_prefix(depend_node.name + '.', depend_node.config))
+        return depends_config
+
+    @memoize_configured_property
+    def final_perf_config(self):
+        final_perf_config = self.config & set(self.perf_params)
+        if isinstance(self.perf_params, dict):
+            for k, v in self.perf_params.items():
+                if k not in final_perf_config:
+                    final_perf_config[k] = v
+        return final_perf_config
+
+    @memoize_configured_property
+    def final_algo_config(self):
+        # TODO: Any node that does not have its inputs connected have to
+        # include the configured input paths - or ideally the hash of their
+        # contents - in the algo config.
+
+        # Find keys that are not part of the algorithm config
+        non_algo_sets = [self.out_paths, self.perf_params]
+        non_algo_keys = (
+            set.union(*[set(s) for s in non_algo_sets if s is not None])
+            if non_algo_sets else set()
+        )
+        self.non_algo_keys = non_algo_keys
+
+        # Find unconnected inputs, which point to data that is part of the
+        # algorithm config
+        unconnected_inputs = []
+        for input_node in self.inputs.values():
+            if not input_node.pred:
+                unconnected_inputs.append(input_node.name)
+
+        unconnected_in_paths = ub.udict(self.final_in_paths) & unconnected_inputs
+        final_algo_config = (self.config - self.non_algo_keys) | unconnected_in_paths
+
+        if isinstance(self.algo_params, dict):
+            for k, v in self.algo_params.items():
+                if k not in final_algo_config:
+                    final_algo_config[k] = v
+        return final_algo_config
+
+    @memoize_configured_property
+    def final_in_paths(self):
+        final_in_paths = self.in_paths
+        if final_in_paths is None:
+            final_in_paths = {}
+        elif isinstance(final_in_paths, dict):
+            final_in_paths = final_in_paths.copy()
+        else:
+            final_in_paths = {k: None for k in final_in_paths}
+
+        for key, input_node in self.inputs.items():
+            final_in_paths[key] = input_node.final_value
+            # preds = list(input_node.pred)
+            # if preds:
+            #     assert len(preds) == 1
+            #     pred = preds[0]
+            #     value = pred.final_value
+            #     # parent._finalize_templates()['out_paths'][pred.name]
+            #     final_in_paths[key] = value
+            # else:
+            #     final_in_paths[key] = self.config.get(key, None)
+        return final_in_paths
+
+    @memoize_configured_property
+    def template_out_paths(self):
+        if not isinstance(self.out_paths, dict):
+            out_paths = self.config & self.out_paths
+        else:
+            out_paths = self.out_paths
+        template_node_dpath = self.template_node_dpath
+        template_out_paths = {
+            k: str(template_node_dpath / v)
+            for k, v in out_paths.items()
+        }
+        return template_out_paths
+
+    @memoize_configured_property
+    def final_out_paths(self):
+        condensed = self.condensed
+        template_out_paths = self.template_out_paths
+        final_out_paths = {
+            k: ub.Path(v.format(**condensed))
+            for k, v in template_out_paths.items()
+        }
+        return final_out_paths
+
+    @memoize_configured_property
+    def final_node_dpath(self):
+        return ub.Path(str(self.template_node_dpath).format(**self.condensed))
+
+    @memoize_configured_property
+    def final_root_dpath(self):
+        return ub.Path(str(self.template_root_dpath).format(**self.condensed))
+
+    @property
+    def template_node_group_dpath(self):
+        return self.root_dpath / self.group_dname / 'flat' / self.name
+
+    @memoize_configured_property
+    def template_node_dpath(self):
+        key = self.name + '_id'
+        return self.template_node_group_dpath / ('{' + key + '}')
+
+    # @memoize_configured_property
+    # @profile
+    # def depends_config(self):
+    #     # Any manually specified inputs need to be inserted into this
+    #     # dictionary. Derived inputs can be ignored.
+    #     depends_config = self.final_algo_config.copy()
+    #     return depends_config
+    #     # return self.config & self.algo_params
+
+    @memoize_configured_property
+    def template_dag_dname(self):
+        return self.template_depends_dname / self.node_dname
+
+    @memoize_configured_property
+    def template_root_dpath(self):
+        return self.root_dpath
+
+    @memoize_configured_property
+    @profile
+    def template_depends_dname(self):
+        """
+        Predecessor part of the output path.
+        """
+        pred_nodes = self.predecessor_process_nodes()
+        if not pred_nodes:
+            return ub.Path('.')
+        elif len(pred_nodes) == 1:
+            return pred_nodes[0].template_dag_dname
+        else:
+            return ub.Path('.')
+            # return ub.Path('multi' + str(pred_nodes))
+
+    @memoize_configured_method
+    @profile
+    def predecessor_process_nodes(self):
+        """
+        Predecessor process nodes
+        """
+        # if 1:
+        # Faster?
+        nodes = [
+            pred.parent
+            for k, v in self.inputs.items()
+            for pred in v.pred
+        ]
+        # else:
+        #     nodes = []
+        #     for k, v in self.inputs.items():
+        #         for pred in v.pred:
+        #             # assert isinstance(pred, OutputNode)
+        #             proc = pred.parent
+        #             assert proc.__node_type__ == 'process'
+        #             # assert isinstance(proc, ProcessNode)
+        #             nodes.append(proc)
+        return nodes
+
+    @memoize_configured_method
+    @profile
+    def successor_process_nodes(self):
+        """
+        Predecessor process nodes
+        """
+        nodes = [
+            succ.parent
+            for k, v in self.outputs.items()
+            for succ in v.succ
+        ]
+        # nodes = []
+        # for k, v in self.outputs.items():
+        #     for succ in v.succ:
+        #         # assert isinstance(pred, OutputNode)
+        #         proc = succ.parent
+        #         assert proc.__node_type__ == 'process'
+        #         # assert isinstance(proc, ProcessNode)
+        #         nodes.append(proc)
+        return nodes
+
+    @memoize_configured_method
+    @profile
+    def ancestor_process_nodes(self):
+        # TODO: we need to ensure that this returns a consistent order
+        seen = {}
+        stack = [self]
+        while stack:
+            node = stack.pop()
+            node_id = id(node)
+            if node_id not in seen:
+                seen[node_id] = node
+                nodes = node.predecessor_process_nodes()
+                stack.extend(nodes)
+        seen.pop(id(self))  # remove self
+        ancestors = list(seen.values())
+        return ancestors
+
+    @memoize_configured_property
+    @profile
+    def depends(self):
+        """
+        The mapping from ancestor and self node names to their algorithm ids
+        Should probably rename.
+        """
+        ancestors = self.ancestor_process_nodes()
+        # TODO:
+        # We need to know what input paths have not been represented.  This
+        # involves finding input paths that are not connected to the output of
+        # a node involved in building this id.
+        depends = {}
+        for node in ancestors:
+            depends[node.name] = node.algo_id
+        depends[self.name] = self.algo_id
+        depends = ub.udict(sorted(depends.items()))
+        return depends
+
+    @memoize_configured_property
+    @profile
+    def algo_id(self):
+        """
+        A unique id to represent the output of a deterministic process.
+
+        This does NOT have a dependency on the larger the DAG.
+        """
+        from watch.utils.reverse_hashid import condense_config
+        algo_id = condense_config(
+            self.final_algo_config, self.name + '_algo_id', register=False)
+        return algo_id
+
+    @memoize_configured_property
+    @profile
+    def process_id(self):
+        """
+        A unique id to represent the output of a deterministic process in a
+        pipeline. This id combines the hashes of all ancestors in the DAG with
+        its own hashed id.
+
+        This DOES have a dependency on the larger DAG.
+        """
+        from watch.utils.reverse_hashid import condense_config
+        depends = self.depends
+        proc_id = condense_config(
+            depends, self.name + '_id', register=False)
+        return proc_id
+
+    @staticmethod
+    @profile
+    def _make_argstr(config):
+        parts = [f'    --{k}="{v}" \\' for k, v in config.items()]
+        return '\n'.join(parts).lstrip().rstrip('\\')
+
+    @cached_property
+    @profile
+    def inputs(self):
+        # inputs = {k: InputNode(name=self.name + '.' + k) for k in self.in_paths}
+        inputs = {k: InputNode(name=k, parent=self) for k in self.in_paths}
+        # for v in inputs.values():
+        #     v.connect(self)
+        return inputs
+
+    @cached_property
+    @profile
+    def outputs(self):
+        # outputs = {k: OutputNode(name=self.name + '.' + k) for k in self.out_paths}
+        outputs = {k: OutputNode(name=k, parent=self) for k in self.out_paths}
+        # for v in outputs.values():
+        #     self.connect(v)
+        return outputs
+
+    @property
+    @profile
+    def command(self):
+        """
+        Basic version of command, can be overwritten
+        """
+        argstr = self._make_argstr(self.final_config)
+        if argstr:
+            command = self.executable + ' \\\n    ' + argstr
+        else:
+            command = self.executable
+        return command
+
+    @profile
+    def test_is_computed_command(step):
+        test_expr = ' -a '.join(
+            [f'-e "{p}"' for p in step.final_out_paths.values()])
+        test_cmd = 'test ' +  test_expr
+        return test_cmd
+
+    @memoize_configured_property
+    @profile
+    def does_exist(self):
+        # return all(self.out_paths.map_values(lambda p: p.exists()).values())
+        return all(ub.Path(p).expand().exists() for p in self.final_out_paths.values())
+
+    def _raw_command(self):
+        command = self.command
+        if not isinstance(command, str):
+            assert callable(command)
+            command = command()
+        return command
+
+    @profile
+    def final_command(self):
+        command = self._raw_command()
+
+        # Cleanup the command
+        base_command = command.rstrip().rstrip('\\').rstrip()
+        lines = base_command.split('\n')
+        base_command = '\n'.join([line for line in lines if line.strip() != '\\'])
+
+        if self.cache or (not self.enabled and self.enabled != 'redo'):
+            return self.test_is_computed_command() + ' || ' + base_command
+        else:
+            return base_command
+
+    def find_template_outputs(self, workers=8):
+        """
+        Look in the DAG root path for output paths that are complete or
+        unfinished
+        """
+        template = self.template_node_dpath
+        existing_dpaths = list(glob_templated_path(template))
+        # Figure out which ones are finished / unfinished
+
+        json_jobs = ub.Executor(mode='thread', max_workers=workers)
+
+        rows = []
+        for dpath in ub.ProgIter(existing_dpaths, desc='parsing templates'):
+
+            out_fpaths = {}
+            for out_key, out_fname in self.out_paths.items():
+                out_fpath = dpath / out_fname
+                out_fpaths[out_key] = out_fpath
+
+            is_finished = all(p.exists() for p in out_fpaths.values())
+            config_fpath = (dpath / 'job_config.json')
+            has_config = config_fpath.exists()
+            if has_config:
+                job = json_jobs.submit(_load_json, config_fpath)
+            else:
+                job = None
+                request_config = {}
+
+            rows.append({
+                'dpath': dpath,
+                'is_finished': is_finished,
+                'has_config': has_config,
+                'job': job,
+            })
+
+        for row in ub.ProgIter(rows, desc='finalize templates'):
+            job = row.pop('job')
+            if job is not None:
+                request_config = job.result()
+                request_config = util_dotdict.DotDict(request_config).add_prefix('request')
+                row.update(request_config)
+
+        num_configured = sum([r['has_config'] for r in rows])
+        num_finished = sum([r['has_config'] for r in rows])
+        num_started = len(rows)
+        print(f'num_configured={num_configured}')
+        print(f'num_finished={num_finished}')
+        print(f'num_started={num_started}')
+        return rows
+
+    @memoize_configured_property
+    @profile
+    def node_info(self):
+        # Can probably remove
+        ancestors = self.ancestor_process_nodes()
+        # TODO:
+        # We need to know what input paths have not been represented.  This
+        # involves finding input paths that are not connected to the output of
+        # a node involved in building this id.
+        info = {
+            'node': self.name,
+            'process_id': self.process_id,
+            'algo_id': self.algo_id,
+            'depends': self.depends,
+            'config': self.config,
+            'ancestors': []
+        }
+        for node in ancestors[::-1]:
+            info['ancestors'].append({
+                'node': node.name,
+                'process_id': node.process_id,
+                'algo_id': node.algo_id,
+                'config': node.config,
+                'depends': node.depends,
+            })
+        return info
+
+
+def _load_json(fpath):
+    import json
+    with open(fpath, 'r') as file:
+        return json.load(file)
+
+
+def _add_prefix(prefix, dict_):
+    return {prefix + k: v for k, v in dict_.items()}
 
 
 def demo_pipeline():
@@ -210,1564 +1508,4 @@
     }))
     queue = status['queue']
     queue.print_commands(exclude_tags='boilerplate', with_locks=False)
-    queue.run()
-
-
-class PipelineDAG:
-    """
-    A container for a group of nodes that have been connected.
-
-<<<<<<< HEAD
-=======
-    Allows these connected nodes to be jointly configured and submitted to a
-    cmd-queue for execution. Adds extra bookkeeping jobs that write invoke.sh
-    job_config.sh metadata as well as symlinks between node output directories.
-
->>>>>>> 42f9ab50
-    Example:
-        >>> from watch.mlops.pipeline_nodes import *  # NOQA
-        >>> node_A1 = ProcessNode(name='node_A1', in_paths={'src'}, out_paths={'dst': 'dst.txt'}, executable='node_A1')
-        >>> node_A2 = ProcessNode(name='node_A2', in_paths={'src'}, out_paths={'dst': 'dst.txt'}, executable='node_A2')
-        >>> node_A3 = ProcessNode(name='node_A3', in_paths={'src'}, out_paths={'dst': 'dst.txt'}, executable='node_A3')
-        >>> node_B1 = ProcessNode(name='node_B1', in_paths={'path1'}, out_paths={'path2': 'dst.txt'}, executable='node_B1')
-        >>> node_B2 = ProcessNode(name='node_B2', in_paths={'path2'}, out_paths={'path3': 'dst.txt'}, executable='node_B2')
-        >>> node_B3 = ProcessNode(name='node_B3', in_paths={'path3'}, out_paths={'path4': 'dst.txt'}, executable='node_B3')
-        >>> node_C1 = ProcessNode(name='node_C1', in_paths={'src1', 'src2'}, out_paths={'dst1': 'dst.txt', 'dst2': 'dst.txt'}, executable='node_C1')
-        >>> node_C2 = ProcessNode(name='node_C2', in_paths={'src1', 'src2'}, out_paths={'dst1': 'dst.txt', 'dst2': 'dst.txt'}, executable='node_C2')
-        >>> # You can connect outputs -> inputs directly
-        >>> node_A1.outputs['dst'].connect(node_A2.inputs['src'])
-        >>> node_A2.outputs['dst'].connect(node_A3.inputs['src'])
-        >>> # You can connect nodes to nodes that share input/output names
-        >>> node_B1.connect(node_B2)
-        >>> node_B2.connect(node_B3)
-        >>> #
-        >>> # You can connect nodes to nodes that dont share input/output names
-        >>> # If you specify the mapping
-        >>> node_A3.connect(node_B1, src_map={'dst': 'path1'})
-        >>> #
-        >>> # You can connect inputs to other inputs, which effectively
-        >>> # forwards the input path to the destination
-        >>> node_A1.inputs['src'].connect(node_C1.inputs['src1'])
-        >>> # The pipeline is just a container for the nodes
-        >>> nodes = [node_A1, node_A2, node_A3, node_B1, node_B2, node_B3, node_C1, node_C2]
-        >>> self = PipelineDAG(nodes=nodes)
-        >>> self.print_graphs()
-    """
-
-    def __init__(self, nodes=[], config=None, root_dpath=None):
-        self.proc_graph = None
-        self.io_graph = None
-        self.nodes = nodes
-        self.config = None
-
-        if self.nodes:
-            self.build_nx_graphs()
-
-        if config:
-            self.configure(config, root_dpath=root_dpath)
-
-    @property
-    def node_dict(self):
-        if isinstance(self.nodes, dict):
-            node_dict = self.nodes
-        else:
-            node_names = [node.name for node in self.nodes]
-            assert len(node_names) == len(set(node_names))
-            node_dict = dict(zip(node_names, self.nodes))
-        return node_dict
-
-    @profile
-    def build_nx_graphs(self):
-        node_dict = self.node_dict
-        # if __debug__:
-        #     for name, node in node_dict.values():
-        #         assert node.name == name, (
-        #             'node instances require unique consistent names')
-
-        self.proc_graph = nx.DiGraph()
-        for name, node in node_dict.items():
-            self.proc_graph.add_node(node.name, node=node)
-
-            # for s in node.succ:
-            for s in node.successor_process_nodes():
-                self.proc_graph.add_edge(node.name, s.name)
-
-            # for p in node.pred:
-            for p in node.predecessor_process_nodes():
-                self.proc_graph.add_edge(p.name, node.name)
-
-        # util_networkx.write_network_text(self.proc_graph)
-
-        self.io_graph = nx.DiGraph()
-        for name, node in node_dict.items():
-            self.io_graph.add_node(node.key, node=node)
-
-            for iname, inode in node.inputs.items():
-                self.io_graph.add_node(inode.key, node=inode)
-                self.io_graph.add_edge(inode.key, node.key)
-
-                # Account for input/input connections
-                for succ in inode.succ:
-                    self.io_graph.add_edge(inode.key, succ.key)
-
-            for oname, onode in node.outputs.items():
-                self.io_graph.add_node(onode.key, node=onode)
-                self.io_graph.add_edge(node.key, onode.key)
-
-                for oi_node in onode.succ:
-                    self.io_graph.add_edge(onode.key, oi_node.key)
-
-    @profile
-    def inspect_configurables(self):
-        """
-        Show the user what config options should be specified.
-
-        TODO:
-            The idea is that we want to give the user a list of options that
-            they could configure for this pipeline, as well as mark the one
-            that are required / suggested / unnecessary. For now it gives a
-            little bit of that information, but more work could be done to make
-            it nicer.
-        """
-        # Nodes don't always have full knowledge of their entire parameter
-        # space, but they should at least have some knowledge of it.
-        # Find required inputs
-        # required_inputs = {
-        #     n for n in self.io_graph if self.io_graph.in_degree[n] == 0
-        # }
-
-        rows = []
-        for node in self.node_dict.values():
-            # Build up information about each node option
-
-            # TODO: determine if a source input node is required or not
-            # by setting a required=False flags at the node leve.
-
-            # Determine which inputs are connected vs unconnected
-            for key, io_node in node.inputs.items():
-                is_connected = self.io_graph.in_degree[io_node.key] > 0
-                rows.append({
-                    'node': node.name,
-                    'key': key,
-                    'connected': is_connected,
-                    'type': 'in_path',
-                    'maybe_required': not is_connected,
-                })
-
-            for key, io_node in node.outputs.items():
-                is_connected = self.io_graph.out_degree[io_node.key] > 0
-                rows.append({
-                    'node': node.name,
-                    'key': key,
-                    'connected': is_connected,
-                    'type': 'out_path',
-                    'maybe_required': False,
-                })
-
-            for param in node.algo_params:
-                rows.append({
-                    'node': node.name,
-                    'key': param,
-                    'type': 'algo_param',
-                    'maybe_required': True,
-                })
-
-            for param in node.perf_params:
-                rows.append({
-                    'node': node.name,
-                    'key': param,
-                    'type': 'perf_param',
-                    'maybe_required': True,
-                })
-
-        import pandas as pd
-        import rich
-        df = pd.DataFrame(rows)
-        df = df.sort_values(['maybe_required', 'type', 'node', 'key'], ascending=[False, True, True, True])
-        rich.print(df.to_string())
-
-        default = {}
-        for _, row in df[df['maybe_required']].iterrows():
-            default[row['node'] + '.' + row['key']] = None
-        from watch.utils import util_yaml
-        rich.print(util_yaml.yaml_dumps(default))
-
-    @profile
-    def configure(self, config=None, root_dpath=None, cache=True):
-        """
-        Update the DAG configuration
-        """
-
-        if root_dpath is not None:
-            root_dpath = ub.Path(root_dpath)
-            self.root_dpath = root_dpath
-            for node in self.node_dict.values():
-                node.root_dpath = root_dpath
-                node._configured_cache.clear()  # hack, make more elegant
-
-        if config is not None:
-            self.config = config
-            # print('CONFIGURE config = {}'.format(ub.repr2(config, nl=1)))
-
-            # Set the configuration for each node in this pipeline.
-            dotconfig = util_dotdict.DotDict(config)
-            for node_name in nx.topological_sort(self.proc_graph):
-                node = self.proc_graph.nodes[node_name]['node']
-                node_config = dict(dotconfig.prefix_get(node.name, {}))
-                node.configure(node_config, cache=cache)
-
-    def print_graphs(self):
-        """
-        Prints the Process and IO graph for the DAG.
-        """
-
-        def labelize_graph(graph):
-            # # self.io_graph.add_node(name + '.proc', node=node)
-            all_names = []
-            for _, data in graph.nodes(data=True):
-                all_names.append(data['node'].name)
-
-            ambiguous_names = list(ub.find_duplicates(all_names))
-            for _, data in graph.nodes(data=True):
-
-                if data['node'].name in ambiguous_names:
-                    data['label'] = data['node'].key
-                else:
-                    data['label'] = data['node'].name
-
-                if 'bas' in data['label']:
-                    data['label'] = '[yellow]' + data['label']
-                elif 'sc' in data['label']:
-                    data['label'] = '[cyan]' + data['label']
-                elif 'crop' in data['label']:
-                    data['label'] = '[white]' + data['label']
-        labelize_graph(self.io_graph)
-        labelize_graph(self.proc_graph)
-
-        import rich
-        print('')
-        print('Process Graph')
-        util_networkx.write_network_text(self.proc_graph, path=rich.print, end='')
-
-        print('')
-        print('IO Graph')
-        util_networkx.write_network_text(self.io_graph, path=rich.print, end='')
-
-    @profile
-    def submit_jobs(self, queue=None, skip_existing=False, enable_links=True,
-                    write_invocations=True, write_configs=True):
-        """
-        Submits the jobs to an existing command queue or creates a new one.
-        """
-        import cmd_queue
-        import shlex
-        import json
-        import networkx as nx
-
-        if queue is None:
-            queue = {}
-
-        if isinstance(queue, dict):
-            # Create a simple serial queue if an existing one isn't given.
-            default_queue_kw = {
-                'backend': 'serial',
-                'name': 'unnamed-mlops-pipeline',
-                'size': 1,
-                'gres': None,
-            }
-            queue_kw = ub.udict(default_queue_kw) | queue
-            queue = cmd_queue.Queue.create(**queue_kw)
-
-        node_order = list(nx.topological_sort(self.proc_graph))
-        for node_name in node_order:
-            node = self.proc_graph.nodes[node_name]['node']
-            node.will_exist = None
-
-        summary = {
-            'queue': queue,
-            'node_status': {}
-        }
-        node_status = summary['node_status']
-
-        for node_name in node_order:
-            node = self.proc_graph.nodes[node_name]['node']
-
-            if not node.enabled:
-                node_status[node_name] = 'disabled'
-                node.will_exist = node.does_exist
-                continue
-
-            pred_node_names = list(self.proc_graph.predecessors(node_name))
-            pred_nodes = [
-                self.proc_graph.nodes[n]['node']
-                for n in pred_node_names
-            ]
-
-            ancestors_will_exist = all(n.will_exist for n in pred_nodes)
-            if skip_existing and node.enabled != 'redo' and node.does_exist:
-                node.enabled = False
-
-            node.will_exist = ((node.enabled and ancestors_will_exist) or
-                               node.does_exist)
-<<<<<<< HEAD
-            if 1:
-=======
-            if 0:
->>>>>>> 42f9ab50
-                print(f'node.final_out_paths={node.final_out_paths}')
-                print(f'Checking {node_name}, will_exist={node.will_exist}')
-
-            skip_node = not (node.will_exist and node.enabled)
-
-            if skip_node:
-                node_status[node_name] = 'skipped'
-            else:
-                node_procid = node.process_id
-                node_job = None
-
-                # Another configuration may have submitted this job already
-                if node_procid not in queue.named_jobs:
-                    pred_node_procids = [n.process_id for n in pred_nodes
-                                         if n.enabled]
-                    # Submit a primary queue process
-                    node_command = node.final_command()
-                    node_job = queue.submit(command=node_command,
-                                            depends=pred_node_procids,
-                                            name=node_procid)
-                    node_status[node_name] = 'new_submission'
-                else:
-                    # Some other config submitted this job, we can skip the
-                    # rest of the work for this node.
-                    node_status[node_name] = 'duplicate_submission'
-                    continue
-
-                # We might want to execute a few boilerplate instructions
-                # before running each node.
-                before_node_commands = []
-
-                # Add symlink jobs that make the graph structure traversable in
-                # the flat output directories.
-                if enable_links:
-                    # TODO: ability to bind jobs to be run in the same queue
-                    # together
-
-                    # TODO: should we filter the nodes where they are only linked
-                    # via inputs?
-                    for pred in node.predecessor_process_nodes():
-                        link_path1 = pred.final_node_dpath / '.succ' / node.name / node.process_id
-                        target_path1 = node.final_node_dpath
-                        link_path2 = node.final_node_dpath / '.pred' / pred.name / pred.process_id
-                        target_path2 = pred.final_node_dpath
-                        target_path1 = os.path.relpath(target_path1.absolute(), link_path1.absolute().parent)
-                        target_path2 = os.path.relpath(target_path2.absolute(), link_path2.absolute().parent)
-
-                        parts = [
-                            f'mkdir -p {link_path1.parent}',
-                            f'mkdir -p {link_path2.parent}',
-                            f'ln -sfT "{target_path1}" "{link_path1}"',
-                            f'ln -sfT "{target_path2}" "{link_path2}"',
-                        ]
-                        # command = '(' + ' && '.join(parts) + ')'
-                        before_node_commands.extend(parts)
-
-                if write_invocations:
-                    # Add a job that writes a file with the command used to
-                    # execute this node.
-                    invoke_fpath = node.final_node_dpath / 'invoke.sh'
-
-                    invoke_lines = ['#!/bin/bash']
-                    depend_nodes = list(node.ancestor_process_nodes())
-                    if depend_nodes:
-                        invoke_lines.append('# See Also: ')
-                        for depend_node in list(node.ancestor_process_nodes()):
-                            invoke_lines.append('# ' + depend_node.final_node_dpath)
-                    else:
-                        invoke_lines.append('# Root node')
-                    invoke_command = node._raw_command()
-                    invoke_lines.append(invoke_command)
-                    invoke_text = '\n'.join(invoke_lines)
-                    command = '\n'.join([
-                        f'mkdir -p {invoke_fpath.parent} && \\',
-                        f'printf {shlex.quote(invoke_text)} \\',
-                        f"> {invoke_fpath}",
-                    ])
-                    before_node_commands.append(command)
-
-                if write_configs:
-                    depends_config = node._depends_config()
-                    # Add a job that writes a file with the command used to
-                    # execute this node.
-                    job_config_fpath = node.final_node_dpath / 'job_config.json'
-                    json_text = json.dumps(depends_config)
-                    if _has_jq():
-                        command = '\n'.join([
-                            f'mkdir -p {job_config_fpath.parent} && \\',
-                            f"printf '{json_text}' | jq . > {job_config_fpath}",
-                        ])
-                    else:
-                        command = '\n'.join([
-                            f'mkdir -p {job_config_fpath.parent} && \\',
-                            f"printf '{json_text}' > {job_config_fpath}",
-                        ])
-                    before_node_commands.append(command)
-
-                if before_node_commands:
-                    # TODO: nicer infastructure mechanisms (make the code
-                    # prettier and easier to reason about)
-                    before_command = ' && \\\n'.join(before_node_commands)
-                    _procid = 'before_' + node_procid
-                    if _procid not in queue.named_jobs:
-                        _job = queue.submit(
-                            command=before_command,
-                            depends=pred_node_procids,
-                            bookkeeper=1,
-                            name=_procid,
-                            tags=['boilerplate']
-                        )
-                        if node_job is not None:
-                            node_job.depends.append(_job)
-
-        # print(f'queue={queue}')
-        return summary
-
-
-def glob_templated_path(template):
-    """
-    Given an unformated templated path, replace the format parts with "*" and
-    return a glob.
-
-    Args:
-        template (str | PathLike): a path with a {} template pattern
-
-    Example:
-        template = '/foo{}/bar'
-        glob_templated_path(template)
-    """
-    import parse
-    from watch.utils import util_pattern
-    parser = parse.Parser(str(template))
-    patterns = {n: '*' for n in parser.named_fields}
-    pat = os.fspath(template).format(**patterns)
-    mpat = util_pattern.Pattern.coerce(pat)
-    fpaths = list(mpat.paths())
-    return fpaths
-
-
-@ub.memoize
-def _has_jq():
-    return ub.find_exe('jq')
-
-
-class Node(ub.NiceRepr):
-    """
-    Abstract base class for a Process or IO Node.
-    """
-
-    __node_type__ = 'abstract'  # used to workaround IPython isinstance issues
-
-    def __nice__(self):
-        return f'{self.name!r}, pred={[n.name for n in self.pred]}, succ={[n.name for n in self.succ]}'
-
-    def __init__(self, name: str):
-        self.name = name
-        self.pred = []
-        self.succ = []
-
-    def _connect_single(self, other, src_map, dst_map):
-        # TODO: CLEANUP
-        # print(f'Connect {type(self).__name__} {self.name} to '
-        #       f'{type(other).__name__} {other.name}')
-        if other not in self.succ:
-            self.succ.append(other)
-        if self not in other.pred:
-            other.pred.append(self)
-
-        self_is_proc = (self.__node_type__ == 'process')
-        if self_is_proc:
-            outputs = self.outputs
-        else:
-            assert self.__node_type__ == 'io'
-            outputs = {self.name: self}
-
-        other_is_proc = (other.__node_type__ == 'process')
-        if other_is_proc:
-            inputs = other.inputs
-        else:
-            assert other.__node_type__ == 'io'
-            if not self_is_proc:
-                # In this case we can make the name map implicit
-                inputs = {self.name: other}
-            else:
-                inputs = {other.name: other}
-
-        outmap = ub.udict({src_map.get(k, k): k for k in outputs.keys()})
-        inmap = ub.udict({dst_map.get(k, k): k for k in inputs.keys()})
-
-        common = outmap.keys() & inmap.keys()
-        if len(common) == 0:
-            print('inmap = {}'.format(ub.urepr(inmap, nl=1)))
-            print('outmap = {}'.format(ub.urepr(outmap, nl=1)))
-            raise Exception(f'Unknown io relationship {self.name=}, {other.name=}')
-
-        if self_is_proc or other_is_proc:
-            # print(f'Connect Process to Process {self.name=} to {other.name=}')
-            self_output_keys = (outmap & common).values()
-            other_input_keys = (inmap & common).values()
-
-            for out_key, in_key in zip(self_output_keys, other_input_keys):
-                out_node = outputs[out_key]
-                in_node = inputs[in_key]
-                # out_node._connect_single(in_node, src_map, dst_map)
-                out_node._connect_single(in_node, {}, {})
-
-    def connect(self, *others, param_mapping=None, src_map=None, dst_map=None):
-        """
-        Connect the outputs of ``self`` to the inputs of ``others``.
-        """
-        # Connect these two nodes and return the original.
-        if param_mapping is None:
-            param_mapping = {}
-
-        if src_map is None:
-            src_map = param_mapping
-
-        if dst_map is None:
-            dst_map = param_mapping
-
-        for other in others:
-            self._connect_single(other, src_map, dst_map)
-
-        return self
-
-    @property
-    def key(self):
-        return self.name
-
-
-class IONode(Node):
-    __node_type__ = 'io'
-
-    def __init__(self, name, parent):
-        super().__init__(name)
-        self.parent = parent
-        self._final_value = None
-        self._template_value = None
-
-    @property
-    def final_value(self):
-        value = self._final_value
-        if value is None:
-            preds = list(self.pred)
-            if preds:
-                assert len(preds) == 1
-                value = preds[0].final_value
-        return value
-
-    @final_value.setter
-    def final_value(self, value):
-        self._final_value = value
-
-    @property
-    def key(self):
-        return self.parent.key + '.' + self.name
-
-
-class InputNode(IONode):
-    ...
-
-
-class OutputNode(IONode):
-    @property
-    def final_value(self):
-        # return self.parent._finalize_templates()['out_paths'][self.name]
-        return self.parent.final_out_paths[self.name]
-
-    @property
-    def template_value(self):
-        return self.parent.template_out_paths[self.name]
-
-    @profile
-    def matching_fpaths(self):
-        """
-        Find all paths for this node.
-        """
-        out_template = self.template_value
-        return glob_templated_path(out_template)
-
-
-def _classvar_init(self, args, fallbacks):
-    """
-    Helps initialize class instance variables from class variable defaults.
-
-    Not sure what a good name for this is. The idea is that we will get a
-    dictionary containing all init args, and anything that is None will be
-    replaced by the class level attribute with the same name. Additionally, a
-    dictionary of fallback defaults is used if the class variable is also None.
-
-    Usage should look something like
-
-    .. code:: python
-
-        class MyClass:
-            def __init__(self, a, b, c):
-                args = locals()
-                fallback = {
-                    'a': [],
-                }
-                _classvar_init(self, args, fallbacks)
-
-    """
-    # Be careful of the magic '__class__' attribute that inherited classes will
-    # get in the locals() of their `__init__` method. Workaround this by not
-    # processing any '_'-prefixed name.
-    cls = self.__class__
-    for key, value in list(args.items()):
-        if value is self or key.startswith('_'):
-            continue
-        if value is None:
-            # Default to the class-level variable
-            value = getattr(cls, key, value)
-            if value is None:
-                value = fallbacks.get(key, value)
-            args[key] = value
-        setattr(self, key, value)
-
-
-class memoize_configured_method(object):
-    """
-    ubelt memoize_method but uses a special cache name
-    """
-
-    def __init__(self, func):
-        self._func = func
-        self._cache_name = '_cache__' + func.__name__
-        # Mimic attributes of a bound method
-        self.__func__ = func
-        functools.update_wrapper(self, func)
-
-    def __get__(self, instance, cls=None):
-        """
-        Descriptor get method. Called when the decorated method is accessed
-        from an object instance.
-
-        Args:
-            instance (object): the instance of the class with the memoized method
-            cls (type | None): the type of the instance
-        """
-        self._instance = instance
-        return self
-
-    def __call__(self, *args, **kwargs):
-        """
-        The wrapped function call
-        """
-        from ubelt.util_memoize import _make_signature_key
-        func_cache = self._instance._configured_cache
-        # func_cache = self._instance.__dict__
-        cache = func_cache.setdefault(self._cache_name, {})
-        key = _make_signature_key(args, kwargs)
-        if key in cache:
-            return cache[key]
-        else:
-            value = cache[key] = self._func(self._instance, *args, **kwargs)
-            return value
-
-
-def memoize_configured_property(fget):
-    """
-    ubelt memoize_property but uses a special cache name
-    """
-    # Unwrap any existing property decorator
-    while hasattr(fget, 'fget'):
-        fget = fget.fget
-
-    attr_name = '_' + fget.__name__
-
-    @functools.wraps(fget)
-    def fget_memoized(self):
-        cache = self._configured_cache
-        if attr_name not in cache:
-            cache[attr_name] = fget(self)
-        return cache[attr_name]
-
-    return property(fget_memoized)
-
-
-# memoize_configured_method = ub.identity
-# memoize_configured_property = property
-
-
-# @dataclass(kw_only=True)  # makes things harder
-class ProcessNode(Node):
-    """
-    Represents a process in the pipeline.
-
-    ProcessNodes are connected via their input / output nodes.
-
-    CommandLine:
-        xdoctest -m watch.mlops.pipeline_nodes ProcessNode
-
-    Example:
-        >>> from watch.mlops.pipeline_nodes import *  # NOQA
-        >>> from watch.mlops.pipeline_nodes import _classvar_init
-        >>> dpath = ub.Path.appdir('watch/test/pipeline/TestProcessNode')
-        >>> dpath.delete().ensuredir()
-        >>> pycode = ub.codeblock(
-        ...     '''
-        ...     import ubelt as ub
-        ...     src_fpath = ub.Path(ub.argval('--src'))
-        ...     dst_fpath = ub.Path(ub.argval('--dst'))
-        ...     foo = ub.argval('--foo')
-        ...     bar = ub.argval('--bar')
-        ...     new_text = foo + src_fpath.read_text() + bar
-        ...     dst_fpath.write_text(new_text)
-        ...     ''')
-        >>> src_fpath = dpath / 'here.txt'
-        >>> src_fpath.write_text('valid input')
-        >>> dst_fpath = dpath / 'there.txt'
-        >>> self = ProcessNode(
-        >>>     name='proc1',
-        >>>     config={
-        >>>         'foo': 'baz',
-        >>>         'bar': 'biz',
-        >>>         'num_workers': 3,
-        >>>         'src': src_fpath,
-        >>>         'dst': dst_fpath
-        >>>     },
-        >>>     in_paths={'src'},
-        >>>     out_paths={'dst': 'there.txt'},
-        >>>     perf_params={'num_workers'},
-        >>>     group_dname='predictions',
-        >>>     node_dname='proc1/{proc1_algo_id}/{proc1_id}',
-        >>>     executable=f'python -c "{chr(10)}{pycode}{chr(10)}"',
-        >>>     root_dpath=dpath,
-        >>> )
-        >>> self._finalize_templates()
-        >>> print('self.command = {}'.format(ub.urepr(self.command, nl=1, sv=1)))
-        >>> print(f'self.algo_id={self.algo_id}')
-        >>> print(f'self.root_dpath={self.root_dpath}')
-        >>> print(f'self.template_node_dpath={self.template_node_dpath}')
-        >>> print('self.templates = {}'.format(ub.urepr(self.templates, nl=2)))
-        >>> print('self.final = {}'.format(ub.urepr(self.final, nl=2)))
-        >>> print('self.condensed = {}'.format(ub.urepr(self.condensed, nl=2)))
-    """
-    __node_type__ = 'process'
-
-    name : Optional[str] = None
-
-    # A path that will specified directly after the DAG root dpath.
-    group_dname : Optional[str] = None
-
-    # A path relative to a prefix used to construct an output directory.
-    node_dname : Optional[str] = None
-
-    resources : Collection = None
-
-    executable : Optional[str] = None
-
-    algo_params : Collection = None  # algorithm parameters - impacts output
-
-    perf_params : Collection = None  # performance parameters - no output impact
-
-    # input paths
-    # Should be specified as a set of names wrt the config or as dict mapping
-    # from names to absolute paths.
-    in_paths : Collection = None
-
-    # output paths
-    # Should be specified as templates
-    out_paths : Collection = None
-
-    def __init__(self,
-                 name=None,
-                 executable=None,
-                 algo_params=None,
-                 perf_params=None,
-                 resources=None,
-                 in_paths=None,
-                 out_paths=None,
-                 group_dname=None,
-                 node_dname=None,
-                 root_dpath=None,
-                 config=None):
-        args = locals()
-        fallbacks = {
-            'resources': {
-                'cpus': 2,
-                'gpus': 0,
-            },
-            'config': {},
-            'in_paths': {},
-            'out_paths': {},
-            'perf_params': {},
-            'algo_params': {},
-        }
-        _classvar_init(self, args, fallbacks)
-        super().__init__(args['name'])
-
-        self._configured_cache = {}
-
-        if self.node_dname is None:
-            self.node_dname = '.'
-        self.node_dname = ub.Path(self.node_dname)
-
-        if self.group_dname is None:
-            self.group_dname = '.'
-
-        if self.root_dpath is None:
-            self.root_dpath = '.'
-        self.root_dpath = ub.Path(self.root_dpath)
-
-        self.templates = None
-
-        self.template_outdir = None
-        self.template_opaths = None
-
-        self.final_outdir = None
-        self.final_opaths = None
-        self.enabled = True
-        self.cache = True
-
-        self.configure(self.config)
-
-    @profile
-    def configure(self, config=None, cache=True, enabled=True):
-        """
-        Update the node configuration.
-
-        This rebuilds the templates and formats them so the "final" variables
-        take on directory names based on the given configuration. This a
-
-        """
-        self.cache = cache
-        self._configured_cache.clear()  # Reset memoization caches
-        if config is None:
-            config = {}
-        self.enabled = config.pop('enabled', enabled)
-        self.config = ub.udict(config)
-
-        # self.algo_params = set(self.config) - non_algo_keys
-        in_path_keys = self.config & set(self.in_paths)
-        for key in in_path_keys:
-            self.inputs[key].final_value = self.config[key]
-
-        self._build_templates()
-        self._finalize_templates()
-
-    @memoize_configured_property
-    @profile
-    def condensed(self):
-        """
-        This is the dictionary that supplies the templated strings with the
-        values we will finalize them with. We may want to change the name.
-        """
-        condensed = {}
-        for node in self.predecessor_process_nodes():
-            condensed.update(node.condensed)
-        condensed.update({
-            self.name + '_algo_id': self.algo_id,
-            self.name + '_id': self.process_id,
-        })
-        return condensed
-
-    @memoize_configured_method
-    @profile
-    def _build_templates(self):
-        templates = {}
-        templates['root_dpath'] = str(self.template_root_dpath)
-        templates['node_dpath'] = str(self.template_node_dpath)
-        templates['out_paths'] = self.template_out_paths
-        self.templates = templates
-        return self.templates
-
-    @memoize_configured_method
-    @profile
-    def _finalize_templates(self):
-        templates = self.templates
-        condensed = self.condensed
-        final = {}
-        try:
-            final['root_dpath'] = self.final_root_dpath
-            final['node_dpath'] = self.final_node_dpath
-            final['out_paths'] = self.final_out_paths
-            final['in_paths'] = self.final_in_paths
-        except KeyError as ex:
-            print('ERROR: {}'.format(ub.urepr(ex, nl=1)))
-            print('condensed = {}'.format(ub.urepr(condensed, nl=1, sort=0)))
-            print('templates = {}'.format(ub.urepr(templates, nl=1, sort=0)))
-            raise
-        self.final = final
-        return self.final
-
-    @memoize_configured_property
-    def final_config(self):
-        """
-        This is not really "final" in the aggregate sense.
-        It is more of a "finalized" requested config.
-        """
-        final_config = self.config.copy()
-        final_config.update(self.final_in_paths)
-        final_config.update(self.final_out_paths)
-        final_config.update(self.final_perf_config)
-        return final_config
-
-    def _depends_config(self):
-        """
-        The dag config that specifies the parameters this node depends on.
-        This is what we write to "job_config.json". Note: this output must be
-        passed to dag.config, not node.config.
-        """
-        depends_config = {}
-        for depend_node in list(self.ancestor_process_nodes()) + [self]:
-            depends_config.update(_add_prefix(depend_node.name + '.', depend_node.config))
-        return depends_config
-
-    @memoize_configured_property
-    def final_perf_config(self):
-        final_perf_config = self.config & set(self.perf_params)
-        if isinstance(self.perf_params, dict):
-            for k, v in self.perf_params.items():
-                if k not in final_perf_config:
-                    final_perf_config[k] = v
-        return final_perf_config
-
-    @memoize_configured_property
-    def final_algo_config(self):
-        # TODO: Any node that does not have its inputs connected have to
-        # include the configured input paths - or ideally the hash of their
-        # contents - in the algo config.
-
-        # Find keys that are not part of the algorithm config
-        non_algo_sets = [self.out_paths, self.perf_params]
-        non_algo_keys = (
-            set.union(*[set(s) for s in non_algo_sets if s is not None])
-            if non_algo_sets else set()
-        )
-        self.non_algo_keys = non_algo_keys
-
-        # Find unconnected inputs, which point to data that is part of the
-        # algorithm config
-        unconnected_inputs = []
-        for input_node in self.inputs.values():
-            if not input_node.pred:
-                unconnected_inputs.append(input_node.name)
-
-        unconnected_in_paths = ub.udict(self.final_in_paths) & unconnected_inputs
-        final_algo_config = (self.config - self.non_algo_keys) | unconnected_in_paths
-
-        if isinstance(self.algo_params, dict):
-            for k, v in self.algo_params.items():
-                if k not in final_algo_config:
-                    final_algo_config[k] = v
-        return final_algo_config
-
-    @memoize_configured_property
-    def final_in_paths(self):
-        final_in_paths = self.in_paths
-        if final_in_paths is None:
-            final_in_paths = {}
-        elif isinstance(final_in_paths, dict):
-            final_in_paths = final_in_paths.copy()
-        else:
-            final_in_paths = {k: None for k in final_in_paths}
-
-        for key, input_node in self.inputs.items():
-            final_in_paths[key] = input_node.final_value
-            # preds = list(input_node.pred)
-            # if preds:
-            #     assert len(preds) == 1
-            #     pred = preds[0]
-            #     value = pred.final_value
-            #     # parent._finalize_templates()['out_paths'][pred.name]
-            #     final_in_paths[key] = value
-            # else:
-            #     final_in_paths[key] = self.config.get(key, None)
-        return final_in_paths
-
-    @memoize_configured_property
-    def template_out_paths(self):
-        if not isinstance(self.out_paths, dict):
-            out_paths = self.config & self.out_paths
-        else:
-            out_paths = self.out_paths
-        template_node_dpath = self.template_node_dpath
-        template_out_paths = {
-            k: str(template_node_dpath / v)
-            for k, v in out_paths.items()
-        }
-        return template_out_paths
-
-    @memoize_configured_property
-    def final_out_paths(self):
-        condensed = self.condensed
-        template_out_paths = self.template_out_paths
-        final_out_paths = {
-            k: ub.Path(v.format(**condensed))
-            for k, v in template_out_paths.items()
-        }
-        return final_out_paths
-
-    @memoize_configured_property
-    def final_node_dpath(self):
-        return ub.Path(str(self.template_node_dpath).format(**self.condensed))
-
-    @memoize_configured_property
-    def final_root_dpath(self):
-        return ub.Path(str(self.template_root_dpath).format(**self.condensed))
-
-    @property
-    def template_node_group_dpath(self):
-        return self.root_dpath / self.group_dname / 'flat' / self.name
-
-    @memoize_configured_property
-    def template_node_dpath(self):
-        key = self.name + '_id'
-        return self.template_node_group_dpath / ('{' + key + '}')
-
-    # @memoize_configured_property
-    # @profile
-    # def depends_config(self):
-    #     # Any manually specified inputs need to be inserted into this
-    #     # dictionary. Derived inputs can be ignored.
-    #     depends_config = self.final_algo_config.copy()
-    #     return depends_config
-    #     # return self.config & self.algo_params
-
-    @memoize_configured_property
-    def template_dag_dname(self):
-        return self.template_depends_dname / self.node_dname
-
-    @memoize_configured_property
-    def template_root_dpath(self):
-        return self.root_dpath
-
-    @memoize_configured_property
-    @profile
-    def template_depends_dname(self):
-        """
-        Predecessor part of the output path.
-        """
-        pred_nodes = self.predecessor_process_nodes()
-        if not pred_nodes:
-            return ub.Path('.')
-        elif len(pred_nodes) == 1:
-            return pred_nodes[0].template_dag_dname
-        else:
-            return ub.Path('.')
-            # return ub.Path('multi' + str(pred_nodes))
-
-    @memoize_configured_method
-    @profile
-    def predecessor_process_nodes(self):
-        """
-        Predecessor process nodes
-        """
-        # if 1:
-        # Faster?
-        nodes = [
-            pred.parent
-            for k, v in self.inputs.items()
-            for pred in v.pred
-        ]
-        # else:
-        #     nodes = []
-        #     for k, v in self.inputs.items():
-        #         for pred in v.pred:
-        #             # assert isinstance(pred, OutputNode)
-        #             proc = pred.parent
-        #             assert proc.__node_type__ == 'process'
-        #             # assert isinstance(proc, ProcessNode)
-        #             nodes.append(proc)
-        return nodes
-
-    @memoize_configured_method
-    @profile
-    def successor_process_nodes(self):
-        """
-        Predecessor process nodes
-        """
-        nodes = [
-            succ.parent
-            for k, v in self.outputs.items()
-            for succ in v.succ
-        ]
-        # nodes = []
-        # for k, v in self.outputs.items():
-        #     for succ in v.succ:
-        #         # assert isinstance(pred, OutputNode)
-        #         proc = succ.parent
-        #         assert proc.__node_type__ == 'process'
-        #         # assert isinstance(proc, ProcessNode)
-        #         nodes.append(proc)
-        return nodes
-
-    @memoize_configured_method
-    @profile
-    def ancestor_process_nodes(self):
-        # TODO: we need to ensure that this returns a consistent order
-        seen = {}
-        stack = [self]
-        while stack:
-            node = stack.pop()
-            node_id = id(node)
-            if node_id not in seen:
-                seen[node_id] = node
-                nodes = node.predecessor_process_nodes()
-                stack.extend(nodes)
-        seen.pop(id(self))  # remove self
-        ancestors = list(seen.values())
-        return ancestors
-
-    @memoize_configured_property
-    @profile
-    def depends(self):
-        """
-        The mapping from ancestor and self node names to their algorithm ids
-        Should probably rename.
-        """
-        ancestors = self.ancestor_process_nodes()
-        # TODO:
-        # We need to know what input paths have not been represented.  This
-        # involves finding input paths that are not connected to the output of
-        # a node involved in building this id.
-        depends = {}
-        for node in ancestors:
-            depends[node.name] = node.algo_id
-        depends[self.name] = self.algo_id
-        depends = ub.udict(sorted(depends.items()))
-        return depends
-
-    @memoize_configured_property
-    @profile
-    def algo_id(self):
-        """
-        A unique id to represent the output of a deterministic process.
-
-        This does NOT have a dependency on the larger the DAG.
-        """
-        from watch.utils.reverse_hashid import condense_config
-        algo_id = condense_config(
-            self.final_algo_config, self.name + '_algo_id', register=False)
-        return algo_id
-
-    @memoize_configured_property
-    @profile
-    def process_id(self):
-        """
-        A unique id to represent the output of a deterministic process in a
-        pipeline. This id combines the hashes of all ancestors in the DAG with
-        its own hashed id.
-
-        This DOES have a dependency on the larger DAG.
-        """
-        from watch.utils.reverse_hashid import condense_config
-        depends = self.depends
-        proc_id = condense_config(
-            depends, self.name + '_id', register=False)
-        return proc_id
-
-    @staticmethod
-    @profile
-    def _make_argstr(config):
-        parts = [f'    --{k}="{v}" \\' for k, v in config.items()]
-        return '\n'.join(parts).lstrip().rstrip('\\')
-
-    @cached_property
-    @profile
-    def inputs(self):
-        # inputs = {k: InputNode(name=self.name + '.' + k) for k in self.in_paths}
-        inputs = {k: InputNode(name=k, parent=self) for k in self.in_paths}
-        # for v in inputs.values():
-        #     v.connect(self)
-        return inputs
-
-    @cached_property
-    @profile
-    def outputs(self):
-        # outputs = {k: OutputNode(name=self.name + '.' + k) for k in self.out_paths}
-        outputs = {k: OutputNode(name=k, parent=self) for k in self.out_paths}
-        # for v in outputs.values():
-        #     self.connect(v)
-        return outputs
-
-    @property
-    @profile
-    def command(self):
-        """
-        Basic version of command, can be overwritten
-        """
-        argstr = self._make_argstr(self.final_config)
-        if argstr:
-            command = self.executable + ' \\\n    ' + argstr
-        else:
-            command = self.executable
-        return command
-
-    @profile
-    def test_is_computed_command(step):
-        test_expr = ' -a '.join(
-            [f'-e "{p}"' for p in step.final_out_paths.values()])
-        test_cmd = 'test ' +  test_expr
-        return test_cmd
-
-    @memoize_configured_property
-    @profile
-    def does_exist(self):
-        # return all(self.out_paths.map_values(lambda p: p.exists()).values())
-        return all(ub.Path(p).expand().exists() for p in self.final_out_paths.values())
-
-    def _raw_command(self):
-        command = self.command
-        if not isinstance(command, str):
-            assert callable(command)
-            command = command()
-        return command
-
-    @profile
-    def final_command(self):
-        command = self._raw_command()
-
-        # Cleanup the command
-        base_command = command.rstrip().rstrip('\\').rstrip()
-        lines = base_command.split('\n')
-        base_command = '\n'.join([line for line in lines if line.strip() != '\\'])
-
-        if self.cache or (not self.enabled and self.enabled != 'redo'):
-            return self.test_is_computed_command() + ' || ' + base_command
-        else:
-            return base_command
-
-    def find_template_outputs(self, workers=8):
-        """
-        Look in the DAG root path for output paths that are complete or
-        unfinished
-        """
-        template = self.template_node_dpath
-        existing_dpaths = list(glob_templated_path(template))
-        # Figure out which ones are finished / unfinished
-<<<<<<< HEAD
-=======
-
-        json_jobs = ub.Executor(mode='thread', max_workers=workers)
-
-        rows = []
-        for dpath in ub.ProgIter(existing_dpaths, desc='parsing templates'):
-
-            out_fpaths = {}
-            for out_key, out_fname in self.out_paths.items():
-                out_fpath = dpath / out_fname
-                out_fpaths[out_key] = out_fpath
-
-            is_finished = all(p.exists() for p in out_fpaths.values())
-            config_fpath = (dpath / 'job_config.json')
-            has_config = config_fpath.exists()
-            if has_config:
-                job = json_jobs.submit(_load_json, config_fpath)
-            else:
-                job = None
-                request_config = {}
-
-            rows.append({
-                'dpath': dpath,
-                'is_finished': is_finished,
-                'has_config': has_config,
-                'job': job,
-            })
-
-        for row in ub.ProgIter(rows, desc='finalize templates'):
-            job = row.pop('job')
-            if job is not None:
-                request_config = job.result()
-                request_config = util_dotdict.DotDict(request_config).add_prefix('request')
-                row.update(request_config)
-
-        num_configured = sum([r['has_config'] for r in rows])
-        num_finished = sum([r['has_config'] for r in rows])
-        num_started = len(rows)
-        print(f'num_configured={num_configured}')
-        print(f'num_finished={num_finished}')
-        print(f'num_started={num_started}')
-        return rows
-
-    @memoize_configured_property
-    @profile
-    def node_info(self):
-        # Can probably remove
-        ancestors = self.ancestor_process_nodes()
-        # TODO:
-        # We need to know what input paths have not been represented.  This
-        # involves finding input paths that are not connected to the output of
-        # a node involved in building this id.
-        info = {
-            'node': self.name,
-            'process_id': self.process_id,
-            'algo_id': self.algo_id,
-            'depends': self.depends,
-            'config': self.config,
-            'ancestors': []
-        }
-        for node in ancestors[::-1]:
-            info['ancestors'].append({
-                'node': node.name,
-                'process_id': node.process_id,
-                'algo_id': node.algo_id,
-                'config': node.config,
-                'depends': node.depends,
-            })
-        return info
-
-
-def _load_json(fpath):
-    import json
-    with open(fpath, 'r') as file:
-        return json.load(file)
-
->>>>>>> 42f9ab50
-
-        json_jobs = ub.Executor(mode='thread', max_workers=workers)
-
-        rows = []
-        for dpath in ub.ProgIter(existing_dpaths, desc='parsing templates'):
-
-            out_fpaths = {}
-            for out_key, out_fname in self.out_paths.items():
-                out_fpath = dpath / out_fname
-                out_fpaths[out_key] = out_fpath
-
-            is_finished = all(p.exists() for p in out_fpaths.values())
-            config_fpath = (dpath / 'job_config.json')
-            has_config = config_fpath.exists()
-            if has_config:
-                job = json_jobs.submit(_load_json, config_fpath)
-            else:
-                job = None
-                request_config = {}
-
-            rows.append({
-                'dpath': dpath,
-                'is_finished': is_finished,
-                'has_config': has_config,
-                'job': job,
-            })
-
-        for row in ub.ProgIter(rows, desc='finalize templates'):
-            job = row.pop('job')
-            if job is not None:
-                request_config = job.result()
-                request_config = util_dotdict.DotDict(request_config).add_prefix('request')
-                row.update(request_config)
-
-        num_configured = sum([r['has_config'] for r in rows])
-        num_finished = sum([r['has_config'] for r in rows])
-        num_started = len(rows)
-        print(f'num_configured={num_configured}')
-        print(f'num_finished={num_finished}')
-        print(f'num_started={num_started}')
-        return rows
-
-<<<<<<< HEAD
-    @memoize_configured_property
-    @profile
-    def node_info(self):
-        # Can probably remove
-        ancestors = self.ancestor_process_nodes()
-        # TODO:
-        # We need to know what input paths have not been represented.  This
-        # involves finding input paths that are not connected to the output of
-        # a node involved in building this id.
-        info = {
-            'node': self.name,
-            'process_id': self.process_id,
-            'algo_id': self.algo_id,
-            'depends': self.depends,
-            'config': self.config,
-            'ancestors': []
-        }
-        for node in ancestors[::-1]:
-            info['ancestors'].append({
-                'node': node.name,
-                'process_id': node.process_id,
-                'algo_id': node.algo_id,
-                'config': node.config,
-                'depends': node.depends,
-            })
-        return info
-
-
-def _load_json(fpath):
-    import json
-    with open(fpath, 'r') as file:
-        return json.load(file)
-
-
-def _add_prefix(prefix, dict_):
-    return {prefix + k: v for k, v in dict_.items()}
-=======
-def demo_pipeline():
-    """
-    A simple test pipeline.
-
-    Example:
-        >>> # Self test
-        >>> from watch.mlops.pipeline_nodes import *  # NOQA
-        >>> demo_pipeline()
-    """
-    dpath = ub.Path.appdir('watch/tests/mlops/pipeline').ensuredir()
-    dpath.delete().ensuredir()
-    script_dpath = (dpath / 'src').ensuredir()
-    inputs_dpath = (dpath / 'inputs').ensuredir()
-    runs_dpath = (dpath / 'runs').ensuredir()
-
-    # Make simple scripts to stand in for the more complex processes that we
-    # will orchestrate. The important thing is they have CLI input and output
-    # paths / arguments.
-    fpath1 = script_dpath / 'demo_script1.py'
-    fpath2 = script_dpath / 'demo_script2.py'
-    fpath3 = script_dpath / 'demo_script3.py'
-    fpath1.write_text(ub.codeblock(
-        '''
-        import ubelt as ub
-        src = ub.Path(ub.argval('--src'))
-        dst = ub.Path(ub.argval('--dst'))
-        dst.parent.ensuredir()
-        algo_param1 = ub.argval('--algo_param1', default='')
-        perf_param1 = ub.argval('--perf_param1', default='')
-        dst.write_text(src.read_text() + algo_param1)
-        '''))
-    fpath2.write_text(ub.codeblock(
-        '''
-        import ubelt as ub
-        src1 = ub.Path(ub.argval('--src1'))
-        src2 = ub.Path(ub.argval('--src2'))
-        dst1 = ub.Path(ub.argval('--dst1'))
-        dst2 = ub.Path(ub.argval('--dst2'))
-        dst1.parent.ensuredir()
-        dst2.parent.ensuredir()
-        algo_param2 = ub.argval('--algo_param2', default='')
-        perf_param2 = ub.argval('--perf_param2', default='')
-        dst1.write_text(src1.read_text() + algo_param2)
-        dst2.write_text(src2.read_text() + algo_param2)
-        '''))
-    fpath3.write_text(ub.codeblock(
-        '''
-        import ubelt as ub
-        src1 = ub.Path(ub.argval('--src1'))
-        src2 = ub.Path(ub.argval('--src2'))
-        dst = ub.Path(ub.argval('--dst'))
-        dst.parent.ensuredir()
-        algo_param3 = ub.argval('--algo_param3', default='')
-        perf_param3 = ub.argval('--perf_param3', default='')
-        dst.write_text(src1.read_text() + algo_param3 + src2.read_text())
-        '''))
-    executable1 = f'python {fpath1}'
-    executable2 = f'python {fpath2}'
-    executable3 = f'python {fpath3}'
-
-    # Now that we have executables we need to create a ProcessNode that
-    # describes how each process might be run. This can be done via inheritence
-    # or specifying constructor variables.
-    node_A1 = ProcessNode(
-        name='node_A1',
-        in_paths={
-            'src',
-        },
-        algo_params={
-            'algo_param1': '',
-        },
-        perf_params={
-            'perf_param1': '',
-        },
-        out_paths={
-            'dst': 'out.txt'
-        },
-        executable=executable1
-    )
-    node_A2 = ProcessNode(
-        name='node_A2',
-        in_paths={
-            'src',
-        },
-        algo_params={
-            'algo_param1': '',
-        },
-        perf_params={
-            'perf_param1': '',
-        },
-        out_paths={
-            'dst': 'out.txt'
-        },
-        executable=executable1
-    )
-    node_B1 = ProcessNode(
-        name='node_B1',
-        in_paths={
-            'src1',
-            'src2'
-        },
-        algo_params={
-            'algo_param2': '',
-        },
-        perf_params={
-            'perf_param2': '',
-        },
-        out_paths={
-            'dst1': 'out1.txt',
-            'dst2': 'out2.txt'
-        },
-        executable=executable2
-    )
-    node_C1 = ProcessNode(
-        name='node_C1',
-        in_paths={
-            'src1',
-            'src2'
-        },
-        algo_params={
-            'algo_param3': '',
-        },
-        perf_params={
-            'perf_param3': '',
-        },
-        out_paths={
-            'dst': 'out.txt'
-        },
-        executable=executable3
-    )
-
-    # Given the process nodes we need to connect their inputs / outputs for
-    # form a pipeline.
-    node_A1.outputs['dst'].connect(node_B1.inputs['src1'])
-    node_A2.outputs['dst'].connect(node_B1.inputs['src2'])
-    node_A2.inputs['src'].connect(node_C1.inputs['src1'])
-    node_B1.outputs['dst1'].connect(node_C1.inputs['src2'])
-
-    # The pipeline is just a container for the nodes
-    nodes = [node_A1, node_A2, node_B1, node_C1]
-    dag = PipelineDAG(nodes=nodes)
-
-    # Given a dag, there will often be top level input parameters that must be
-    # configured along with any other algorithm or performance parameters
-
-    # Create the inputs and configure the graph
-    input1_fpath = inputs_dpath / 'input1.txt'
-    input2_fpath = inputs_dpath / 'input2.txt'
-    input1_fpath.write_text('spam')
-    input2_fpath.write_text('eggs')
-
-    dag.configure({
-        'node_A1.src': str(input1_fpath),
-        'node_A2.src': str(input2_fpath),
-    }, root_dpath=runs_dpath, cache=False)
-
-    dag.print_graphs()
-    dag.inspect_configurables()
-
-    # The jobs can now be submitted to a command queue which can be
-    # executed or inspected at your leasure.
-    status = dag.submit_jobs(queue=ub.udict({
-        'backend': 'serial',
-    }))
-    queue = status['queue']
-    queue.print_commands(exclude_tags='boilerplate', with_locks=False)
-    queue.run()
->>>>>>> 42f9ab50
+    queue.run()