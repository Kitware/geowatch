--- conflicted
+++ resolved
@@ -28,206 +28,6 @@
     agg = eval_type_to_aggregator['bas_pxl_eval']
 
     _ = agg.report_best(100)
-
-
-def _namek_check_pipeline_status():
-    from watch.mlops import aggregate_loader
-    import watch
-    expt_dvc_dpath = watch.find_dvc_dpath(tags='phase2_expt', hardware='auto')
-    root_dpath = expt_dvc_dpath / '_namek_eval'
-    pipeline = 'bas'
-    io_workers = 16
-    # eval_type_to_results = aggregate_loader.build_tables(root_dpath, pipeline, io_workers)
-    # eval_type_to_results['bas_pxl_eval']
-
-    from watch.mlops import smart_pipeline
-    dag = smart_pipeline.make_smart_pipeline(pipeline)
-    dag.configure(config=None, root_dpath=root_dpath)
-    # node_to_fpaths = {}
-    # for node_name, node in ub.ProgIter(dag.nodes.items()):
-    #     node_fpaths = {}
-    #     for out_node_key, out_node in node.outputs.items():
-    #         node_fpaths[out_node_key] = aggregate_loader.out_node_matching_fpaths(out_node)
-    #     node_to_fpaths[node_name] = node_fpaths
-    # node_to_fpaths = ub.udict(node_to_fpaths).map_values(ub.udict)
-    # num_existing_outs = node_to_fpaths.map_values(lambda x: x.map_values(len))
-
-    # stages_of_interest = ['bas_pxl', 'bas_pxl_eval', 'bas_poly', 'bas_poly_eval']
-    stages_of_interest = ['bas_pxl', 'bas_pxl_eval']
-    existing = {}
-    for stage in stages_of_interest:
-        rows = dag.nodes[stage].find_template_outputs(workers=8)
-        if 1:
-            rows = [row for row in rows if row.get('request.bas_pxl.test_dataset', None) is not None]
-        existing[stage] = rows
-
-    bad_rows = []
-    for stage in stages_of_interest:
-        from watch.utils import util_dotdict  # NOQA
-        for row in ub.ProgIter(existing[stage]):
-            node = dag.nodes[stage]
-            row = util_dotdict.DotDict(row)
-            config = row.prefix_get('request')
-            dag.configure(config, cache=False)
-            row_dpath = ub.Path(row['dpath'])
-            row['process_id'] = node.process_id
-            # print(node.final_command())
-            if node.final_node_dpath != row['dpath']:
-                # print('config = {}'.format(ub.urepr(config, nl=1)))
-                # print((row_dpath / 'job_config.json').read_text())
-                # print((row_dpath / 'invoke.sh').read_text())
-                # print(node.final_command())
-                bad_rows.append(row)
-
-    dfs = {}
-    from watch.utils.util_pandas import DotDictDataFrame
-    for stage in stages_of_interest:
-        dfs[stage] = DotDictDataFrame(existing[stage])
-
-    stage1 = 'bas_pxl'
-    stage2 = 'bas_pxl_eval'
-    df1 = dfs[stage1]
-    df2 = dfs[stage2]
-
-    from watch.utils import util_dotdict  # NOQA
-    bad_rows = []
-    for row in existing[stage1]:
-        wanted_succ = ub.Path(row['dpath']) / '.succ' / stage2
-        if not wanted_succ.exists():
-            node = dag.nodes[stage]
-            row = util_dotdict.DotDict(row)
-            config = row.prefix_get('request')
-            dag.configure(config, cache=False)
-            if node.does_exist:
-                raise Exception
-
-        node1 = dag.nodes[stage1]
-        node2 = dag.nodes[stage2]
-        ...
-
-
-    df1 = dfs['bas_pxl'].subframe('request')
-    df2 = dfs['bas_pxl_eval'].subframe('request')
-
-    df1 = df1[~df1['bas_pxl.package_fpath'].isnull()]
-    df2 = df2[~df2['bas_pxl.package_fpath'].isnull()]
-
-    from kwcoco._helpers import _delitems
-
-    hashids1 = [ub.hash_data(row) for row in df1.to_dict('records')]
-    hashids2 = [ub.hash_data(row) for row in df2.to_dict('records')]
-
-    # There shouldn't be duplicates here, except in pathological circumstances
-    to_drop1 = []
-    for _, idxs in ub.find_duplicates(hashids1).items():
-        print('Dropping')
-        print(df1.iloc[idxs])
-        to_drop1.extend(idxs)
-    to_drop2 = []
-    for _, idxs in ub.find_duplicates(hashids2).items():
-        print('Dropping')
-        print(df2.iloc[idxs])
-        to_drop2.extend(idxs)
-    df1 = df1.drop(df1.index[to_drop1], axis=0)
-    df2 = df2.drop(df2.index[to_drop2], axis=0)
-    _delitems(hashids1, to_drop1)
-    _delitems(hashids2, to_drop2)
-
-    assert not ub.find_duplicates(hashids1)
-    assert not ub.find_duplicates(hashids2)
-
-    hashids1 = ub.oset(hashids1)
-    hashids2 = ub.oset(hashids2)
-
-    df1['hashid'] = hashids1
-    df2['hashid'] = hashids2
-    common = hashids1 & hashids2
-
-    df1 = df1.set_index('hashid')
-    df2 = df2.set_index('hashid')
-
-    missing1 = hashids2 - hashids1
-    assert len(missing1) == 0, 'should not be possible without error'
-
-    missing2 = hashids1 - hashids2
-    # These have not had a computation done for them.
-    missing_df = df1.loc[missing2]
-
-
-    # WANTED: Algorithm that takes a list of grid points and determines if any
-    # of the rows can be expressed conciesly as a matrix.
-    """
-    given = [
-        {'x': 1, 'y': 1, 'z': 1},
-        {'x': 1, 'y': 2, 'z': 1},
-        {'x': 1, 'y': 3, 'z': 1},
-        {'x': 2, 'y': 1, 'z': 2},
-        {'x': 2, 'y': 2, 'z': 2},
-        {'x': 2, 'y': 3, 'z': 2},
-        {'x': 3, 'y': 1, 'z': 2},
-        {'x': 4, 'y': 3, 'z': 2},
-        {'x': 4, 'y': 4, 'z': 2},
-        {'x': 4, 'y': 3, 'z': 3},
-        {'x': 4, 'y': 4, 'z': 3},
-    ]
-
-    should output:
-        - x: [1, 2]
-          y: [1, 2, 3]
-          z: [1, 2]
-        - x: [3]
-          y: [1]
-          z: [2]
-        - x: [4]
-          y: [3, 4]
-          z: [2, 3]
-
-    It seems like a solution here is non-unique, or at least the greedy way of
-    finding the solution will result in different answers depending on which
-    variable you try to collapse first. Is this a well-studied algorithm? Seems
-    like a decomposition problem.
-    """
-
-    import sys, ubelt
-    from watch.utils.result_analysis import varied_value_counts
-
-    submatrices = []
-    for _, group in missing_df.groupby('bas_pxl.test_dataset'):
-        group_records = group.to_dict('records')
-        group_varied = varied_value_counts(group_records)
-        for row in group_records:
-            row = {k: v for k, v in row.items() if not isinstance(v, float) or not math.isnan(v)}
-            row['bas_pxl.enabled'] = False
-            row['bas_pxl_eval.enabled'] = True
-            row['bas_poly.enabled'] = True
-            row['bas_poly_eval.enabled'] = True
-            submatrices.append(row)
-
-    from watch.utils import util_yaml
-    submat_text = util_yaml.yaml_dumps({'submatrices': submatrices})
-    fpath = ub.Path('foo.yaml').absolute()
-    fpath.write_text(submat_text)
-
-    # Generate code to run the missing experiments
-    invocation = ub.codeblock(
-        fr'''
-        python -m watch.mlops.schedule_evaluation \
-            --params={fpath} \
-            --root_dpath="{root_dpath}" \
-            --devices="0,1" --queue_size=4 \
-            --backend=tmux --queue_name "_explicit_recompute" \
-            --pipeline=bas --skip_existing=0 \
-            --print_varied=1 \
-            --run=0
-        ''')
-    print(invocation)
-
-
-
-    # For two levels in the node figure out:
-    # What paths on the parent are are in common.
-    # What paths on the child have yet to be computed.
-    node_fpaths = node_to_fpaths['bas_pxl']
 
 
 def _namek_check_pipeline_status():
@@ -618,45 +418,13 @@
     kwargs = {
         'target': expt_dvc_dpath / '_namek_eval',
         'pipeline': 'bas',
-<<<<<<< HEAD
-        'io_workers': 10,
-=======
         'io_workers': 0,
->>>>>>> 42f9ab50
     }
     config = AggregateEvluationConfig.cli(cmdline=cmdline, data=kwargs)
     eval_type_to_aggregator = coerce_aggregators(config)
 
     poly_agg = eval_type_to_aggregator.get('bas_poly_eval', None)
     pxl_agg = eval_type_to_aggregator.get('bas_pxl_eval', None)
-<<<<<<< HEAD
-
-    poly_agg.resources['resources.bas_poly_eval.duration']
-    poly_agg.resources['resources.bas_poly.duration']
-    poly_agg.resources['resources.bas_poly.co2_kg']
-
-    from watch.utils import util_time
-    unique_resources = {}
-    unique_resources['bas_pxl'] = poly_agg.table.groupby('context.bas_pxl.uuid')
-    unique_resources['bas_poly'] = poly_agg.table.groupby('context.bas_poly.uuid')
-    unique_resources['bas_poly_eval'] = poly_agg.table.groupby('context.bas_poly_eval.uuid')
-
-    for k, v in unique_resources.items():
-        v[f'resources.{k}.duration'].max().apply(util_time.coerce_timedelta).sum()
-        co2_key = f'resources.{k}.co2_kg'
-        if co2_key in v:
-            ...
-        v[].max().sum()
-
-    pxl_time = poly_agg.table.groupby('context.bas_pxl.uuid')['resources.bas_pxl.duration'].max().apply(util_time.coerce_timedelta).sum()
-    poly_time = poly_agg.table.groupby('context.bas_poly.uuid')['resources.bas_poly.duration'].max().apply(util_time.coerce_timedelta).sum()
-    poly_eval_time = poly_agg.table.groupby('context.bas_poly_eval.uuid')['resources.bas_poly.duration'].max().apply(util_time.coerce_timedelta).sum()
-    total_time = pxl_time + poly_time + poly_eval_time
-
-    poly_agg.table['context.bas_poly.uuid']
-    poly_agg.table['context.bas_poly_eval.uuid']
-
-=======
 
     if 1:
         # from watch.utils import util_dotdict  # NOQA
@@ -736,7 +504,6 @@
     poly_agg.table['context.bas_poly.uuid']
     poly_agg.table['context.bas_poly_eval.uuid']
 
->>>>>>> 42f9ab50
 
     agg = ub.peek(eval_type_to_aggregator.values())
     agg.build_macro_tables()
