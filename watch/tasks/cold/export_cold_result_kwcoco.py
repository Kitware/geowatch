--- conflicted
+++ resolved
@@ -209,28 +209,13 @@
         year_low_ordinal = min(img_dates)
         year_lowbound = pd.Timestamp.fromordinal(year_low_ordinal).year
     else:
-<<<<<<< HEAD
-        year_low_ordinal = pd.Timestamp.toordinal(datetime_mod.datetime(int(year_lowbound), 1, 1))
-
-    
-=======
         year_low_ordinal = pd.Timestamp.toordinal(
             datetime_mod.datetime(int(year_lowbound), 1, 1))
 
->>>>>>> 42f9ab50
     if year_highbound is None:
         year_high_ordinal = max(img_dates)
         year_highbound = pd.Timestamp.fromordinal(year_high_ordinal).year
     else:
-<<<<<<< HEAD
-        year_high_ordinal = pd.Timestamp.toordinal(datetime_mod.datetime(int(year_highbound + 1), 1, 1))
-    
-    img_dates, img_names = zip(*filter(lambda x: x[0] >= year_low_ordinal,
-                                    zip(img_dates, img_names)))
-    img_dates, img_names = zip(*filter(lambda x: x[0] < year_high_ordinal,
-                                        zip(img_dates, img_names)))
-    
-=======
         year_high_ordinal = pd.Timestamp.toordinal(
             datetime_mod.datetime(int(year_highbound + 1), 1, 1))
 
@@ -239,7 +224,6 @@
     img_dates, img_names = zip(*filter(lambda x: x[0] < year_high_ordinal,
                                        zip(img_dates, img_names)))
 
->>>>>>> 42f9ab50
     img_dates = sorted(img_dates)
     img_names = sorted(img_names)
     if timestamp:
@@ -255,15 +239,9 @@
                 first_ordinal_dates.append(ordinal_day)
                 first_img_names.append(img_name)
                 last_year = year
-<<<<<<< HEAD
-        
+
         ordinal_day_list = first_ordinal_dates
-        
-=======
-
-        ordinal_day_list = first_ordinal_dates
-
->>>>>>> 42f9ab50
+
     ranks_percore = int(np.ceil(n_blocks / n_cores))
     i_iter = range(ranks_percore)
     if pman is not None:
@@ -283,34 +261,6 @@
         elif method == 'HybridCOLD':
             filename = f'record_change_x{current_block_x}_y{current_block_y}_hybridcold.npy'
 
-<<<<<<< HEAD
-        block_folder = stack_path / f'block_x{current_block_x}_y{current_block_y}'
-        reccg_fpath = reccg_path / filename
-
-        # if timestamp:
-        if coefs is not None:
-            results_block_coefs = np.full(
-                (block_height, block_width, len(coefs) * len(coefs_bands),
-                    len(ordinal_day_list)), -9999, dtype=np.float32)
-
-        now = datetime_cls.now(tz).strftime('%Y-%m-%d %H:%M:%S')
-        print(f'processing the rec_cg file {reccg_fpath} ({now})')
-        if not reccg_fpath.exists():
-            print(f'the rec_cg file {reccg_fpath} is missing')
-
-        cold_block = np.array(np.load(reccg_fpath), dtype=dt)
-  
-        if coefs is not None:
-            cold_block_split = np.split(cold_block, np.argwhere(np.diff(cold_block['pos']) != 0)[:, 0] + 1)
-
-            nan_val = -9999
-            feature_outputs = coefs
-            feature_set = set(feature_outputs)
-            
-            if not feature_set.issubset({'a0', 'c1', 'a1', 'b1', 'a2', 'b2', 'a3', 'b3', 'cv', 'rmse'}):
-                raise Exception('the outputted feature must be in [a0, c1, a1, b1, a2, b2, a3, b3, cv, rmse]')
-            
-=======
         block_folder = stack_path / \
             f'block_x{current_block_x}_y{current_block_y}'
         reccg_fpath = reccg_path / filename
@@ -344,34 +294,21 @@
                 raise Exception(
                     'the outputted feature must be in [a0, c1, a1, b1, a2, b2, a3, b3, cv, rmse]')
 
->>>>>>> 42f9ab50
             for element in cold_block_split:
                 # the relative column number in the block
                 i_col = int((element[0]["pos"] - 1) % n_cols) - \
                     (current_block_x - 1) * block_width
                 i_row = int((element[0]["pos"] - 1) / n_cols) - \
-<<<<<<< HEAD
-                        (current_block_y - 1) * block_height
-                
-                for band_idx, band in enumerate(coefs_bands):
-                    feature_row = extract_features(element, band, ordinal_day_list, nan_val, timestamp,
-                                                    feature_outputs, feature_set)                    
-=======
                     (current_block_y - 1) * block_height
 
                 for band_idx, band in enumerate(coefs_bands):
                     feature_row = extract_features(element, band, ordinal_day_list, nan_val, timestamp,
                                                    feature_outputs, feature_set)
->>>>>>> 42f9ab50
                     # Degugging mode
                     # if current_block_x == 10 and current_block_y == 11:
                     #     print((current_block_x, current_block_y), (i_col, i_row), (band_idx, band))
                     #     print(feature_row)
-<<<<<<< HEAD
-                    
-=======
-
->>>>>>> 42f9ab50
+
                     for index, coef in enumerate(coefs):
                         results_block_coefs[i_row][i_col][index + band_idx * len(coefs)][:] = \
                             feature_row[index]
@@ -380,90 +317,13 @@
         # if timestamp:
         for day in range(len(ordinal_day_list)):
             if coefs is not None:
-<<<<<<< HEAD
-                outfile = tmp_path / f'tmp_coefmap_block{iblock + 1}_{ordinal_day_list[day]}.npy'
-=======
                 outfile = tmp_path / \
                     f'tmp_coefmap_block{iblock + 1}_{ordinal_day_list[day]}.npy'
->>>>>>> 42f9ab50
                 np.save(outfile, results_block_coefs[:, :, :, day])
     # MPI mode (wait for all processes)
-    # comm.Barrier()    
+    # comm.Barrier()
 
     gc.collect()
-<<<<<<< HEAD
-    
-class NoMatchingColdCurve(Exception):
-    ...
-
-
-@profile
-def extract_features(cold_plot, band, ordinal_day_list, nan_val, timestamp, feature_outputs, feature_set):
-    # NOTE: this function is a bottleneck, speedups are needed here
-
-    features = np.full((len(feature_outputs), len(ordinal_day_list)), nan_val, dtype=np.double)
-    SLOPE_SCALE = 10000
-
-    last_year = pd.Timestamp.fromordinal(cold_plot[-1]['t_end']).year
-    max_days_list = [datetime_mod.date(last_year, 12, 31).toordinal()] * len(cold_plot)
-    break_year_list = [-9999 if not (curve['t_break'] > 0 and curve['change_prob'] == 100) else
-                       pd.Timestamp.fromordinal(curve['t_break']).year for curve in cold_plot]
-
-    possible_features = ['a0', 'c1', 'a1', 'b1', 'rmse', 'cv']
-    fk_to_idx = {
-        fk: feature_outputs.index(fk)
-        for fk in possible_features
-        if fk in feature_set
-    }
-
-    a0_idx = fk_to_idx.get('a0', None)
-    c1_idx = fk_to_idx.get('c1', None)
-    a1_idx = fk_to_idx.get('a1', None)
-    b1_idx = fk_to_idx.get('b1', None)
-    rmse_idx = fk_to_idx.get('rmse', None)
-    cv_idx = fk_to_idx.get('cv', None)
-
-    # Precompute as much as possible before running the product
-    idx_day_year_list = [
-        (day_idx, ordinal_day, pd.Timestamp.fromordinal(ordinal_day).year)
-        for day_idx, ordinal_day in enumerate(ordinal_day_list)
-    ]
-
-    mday_byear_curve_list = [
-        (max_days_list[idx], break_year_list[idx], cold_curve)
-        for idx, cold_curve in enumerate(cold_plot)]
-
-    try:
-        idxs_iter = itertools.product(idx_day_year_list, mday_byear_curve_list)
-        for (day_idx, ordinal_day, ord_year), (max_day, break_year, cold_curve) in idxs_iter:
-            if cold_curve['t_start'] <= ordinal_day < max_day:
-                if a0_idx is not None:
-                    features[a0_idx, day_idx] = (
-                        cold_curve['coefs'][band, 0] +
-                        cold_curve['coefs'][band, 1] *
-                        ordinal_day / SLOPE_SCALE)
-                if c1_idx is not None:
-                    features[c1_idx, day_idx] = cold_curve['coefs'][band, 1] / SLOPE_SCALE
-                if a1_idx is not None:
-                    features[a1_idx, day_idx] = cold_curve['coefs'][band, 2]
-                if b1_idx is not None:
-                    features[b1_idx, day_idx] = cold_curve['coefs'][band, 3]
-                if rmse_idx is not None:
-                    features[rmse_idx, day_idx] = cold_curve['rmse'][band]
-
-                if cv_idx is not None:
-                    if cold_curve['t_break'] != 0 and cold_curve['change_prob'] == 100:
-                        break_year = break_year
-                        if (timestamp and ordinal_day == cold_curve['t_break']) or (not timestamp and break_year == ord_year):
-                            features[cv_idx, day_idx] = cold_curve['magnitude'][band]
-                            # In this case, we didn't find a matching cold
-                            # curve for the current ordinal day, stop processing.
-                            raise NoMatchingColdCurve
-    except NoMatchingColdCurve:
-        ...
-
-    return features
-=======
 
 
 class NoMatchingColdCurve(Exception):
@@ -552,7 +412,6 @@
 
     return features
 
->>>>>>> 42f9ab50
 
 if __name__ == '__main__':
     export_cold_main()