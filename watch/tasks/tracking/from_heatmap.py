--- conflicted
+++ resolved
@@ -25,46 +25,6 @@
     Normalize average_heatmap by applying a scaling based on max(heatmaps) and max(average_heatmap)
     '''
     average = np.average(heatmaps, axis=0)
-<<<<<<< HEAD
-
-    scale_factor = np.max(heatmaps) / (np.max(average) + 1e-9)
-    print('max heatmaps', np.max(heatmaps))
-    print('max average', np.max(average))
-
-    #average *= scale_factor
-    average = 0.75 * average * scale_factor
-    print('scale_factor', scale_factor)
-    print('After scaling, max:', np.max(average))
-
-    return average
-
-
-def frequency_weighted_mean(heatmaps, mask_thresh, morph_kernel=3):
-    '''
-    Convert a list of heatmaps to an aggregated score, averaging is computed based on samples for every pixel
-    '''
-    heatmaps = np.array(heatmaps)
-
-    masks = 1 * (heatmaps > mask_thresh)
-    pixel_wise_samples = masks.sum(0) + 1e-9
-    print('pixel_wise_samples', pixel_wise_samples)
-
-    # compute sum
-    aggregated_probs = (masks * heatmaps).sum(0)
-
-    # divide by number of samples for every pixel
-    aggregated_probs /= pixel_wise_samples
-
-    aggregated_probs = util_kwimage.morphology(aggregated_probs, 'dilate', morph_kernel)
-
-    return aggregated_probs
-
-
-def viterbi(input_sequence, transition_probs, emission_probs):
-    """
-    Viterbi decoding function.
-=======
->>>>>>> fbad9a53
 
     scale_factor = np.max(heatmaps) / (np.max(average) + 1e-9)
     print('max heatmaps', np.max(heatmaps))
@@ -439,11 +399,8 @@
                              gids, {'fg': key},
                              skipped='interpolate')['fg']
 
-<<<<<<< HEAD
-=======
         # TURN ON NEW AGGREGATION
         # polys = list(mask_to_polygons(probs(_heatmaps), thresh))
->>>>>>> fbad9a53
         polys = list(mask_to_polygons(mean_normalized(_heatmaps), thresh))
 
         # turn each polygon into a list of polygons (map them across gids)
@@ -603,19 +560,11 @@
         return TimeAggregatedBAS(**self.bas_kwargs).create_tracks(coco_dset)
 
     def add_tracks_to_dset(self, coco_dset, tracks):
-<<<<<<< HEAD
-        #return TimeAggregatedSC(**self.sc_kwargs,
-        return TimeAggregatedSC(boundaries_as='none').add_tracks_to_dset(
-            coco_dset,
-            tracks,
-            coco_dset_sc=self.coco_dset_sc)
-=======
         return TimeAggregatedSC(**self.sc_kwargs,
                                 boundaries_as='none').add_tracks_to_dset(
                                     coco_dset,
                                     tracks,
                                     coco_dset_sc=self.coco_dset_sc)
->>>>>>> fbad9a53
 
     def safe_apply(self, coco_dset, gids, overwrite):
         '''
