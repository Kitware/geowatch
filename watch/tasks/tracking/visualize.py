import kwimage
import kwcoco
import matplotlib.pyplot as plt
import numpy as np
import os
<<<<<<< HEAD
from watch.tasks.tracking.utils import heatmaps

=======
import seaborn as sns
import shapely.ops
import pandas as pd
from collections import defaultdict
from watch.tasks.tracking.utils import pop_tracks, heatmaps
from watch.heuristics import CNAMES_DCT
from watch.tasks.tracking.from_heatmap import mean_normalized
>>>>>>> fbad9a53

def get_rgb(dset, gid):
    coco_img = dset.coco_image(gid)
    r = coco_img.delay('red', space='video').finalize()
    g = coco_img.delay('green', space='video').finalize()
    b = coco_img.delay('blue', space='video').finalize()
    rgb = np.concatenate((r, g, b), axis=2)
    rgb = kwimage.normalize_intensity(rgb)
    return rgb


def get_pred_seg(dset, gid, shape, render_track_id=False):
    img = dset.index.imgs[gid]
    pred_canvas = np.zeros(shape, dtype=np.uint8)

    pred_anns = dset.annots(gid=gid)
    pred_dets = dset.annots(gid=gid).detections

    vid_from_img = kwimage.Affine.coerce(img['warp_img_to_vid'])
    pred_dets = pred_dets.warp(vid_from_img)

    aids = pred_anns.aids

    # filter annotations and only keep ones with 'track_id'
    track_ids = []
    valid_aids = []
    valid_segmentations = []
    for i, aid in enumerate(aids):
        if 'track_id' in dset.anns[aid]:
            # print('track id', dset.anns[aid]['track_id'])
            track_ids.append(dset.anns[aid]['track_id'])
            valid_aids.append(aid)
            valid_segmentations.append(pred_dets.data['segmentations'][i])
        else:
            print('skipping this ann')

    for i, pred_sseg in enumerate(valid_segmentations):
        track_now = track_ids[i]
        # print('track id', track_now)

        render_value = track_now if render_track_id else 1
        pred_canvas = pred_sseg.fill(pred_canvas, value=render_value)

    return pred_canvas


def get_gt_seg(dset, gid, shape, render_track_id=False):
    img = dset.index.imgs[gid]

    # Create a truth "panoptic segmentation" style mask
    true_canvas = np.zeros(shape, dtype=np.uint8)
    true_dets = dset.annots(gid=gid).detections

    vid_from_img = kwimage.Affine.coerce(img['warp_img_to_vid'])
    true_dets = true_dets.warp(vid_from_img)

    true_anns = dset.annots(gid=gid)
    aids = true_anns.aids
    track_ids = [dset.anns[aid]['track_id'] for aid in aids]
    for i, true_sseg in enumerate(true_dets.data['segmentations']):
        track_now = track_ids[i]
        render_value = track_now if render_track_id else 1

        true_canvas = true_sseg.fill(true_canvas, value=render_value)

    return true_canvas


def render_pred_gt(pred_canvas, gt_canvas):
    # assumes both canvases to be binary
    # output color coding:
    # TN=white(R=1,G=1,B=1), TP=Green(R=0,G=1,B=0), FN=Yellow(R=1,G=1,B=0), FP=Red(R=1,G=0,B=0)
    out_canvas = np.zeros((pred_canvas.shape[0], pred_canvas.shape[1], 3))

    tn = (gt_canvas == 0) & (pred_canvas == 0)
    tp = (gt_canvas == 1) & (pred_canvas == 1)
    # fn = (gt_canvas == 1) & (pred_canvas == 0)
    fp = (gt_canvas == 0) & (pred_canvas == 1)

    # R
    out_canvas[:, :, 0] = np.clip(1 - tp, a_min=0, a_max=1)

    # G
    out_canvas[:, :, 1] = np.clip(1 - fp, a_min=0, a_max=1)

    # B
    out_canvas[:, :, 2] = np.clip(tn, a_min=0, a_max=1)

    return out_canvas


def get_heatmap(dset, gid, key):
    coco_img = dset.coco_image(gid)
    heatmap = coco_img.delay(key, space='video').finalize()
    if len(heatmap.shape) == 3:
        heatmap = heatmap[:, :, 0]
    return heatmap


def visualize_videos(pred_dset,
                     true_dset,
                     out_dir='./_assets',
                     hide_axis=False,
                     coco_dset_sc=None):
    os.makedirs(out_dir, exist_ok=True)
    for vidid, _ in pred_dset.index.videos.items():
        gids = pred_dset.index.vidid_to_gids[vidid]

        # save average heatmaps
        _heatmaps = heatmaps(pred_dset,
                             gids, {'fg': 'salient'},
                             skipped='interpolate')['fg']

        mean_heatmap = np.array(_heatmaps).mean(0)
        plt.figure()
        plt.imshow(mean_heatmap, vmin=0, vmax=1)
        plt.colorbar()
        plt.savefig(os.path.join(out_dir, 'average_heatmap_' + str(vidid) + '.jpg'))
        plt.close()

        # visualize pred and GT polygons
        shape = (pred_dset.index.videos[vidid]['height'], pred_dset.index.videos[vidid]['width'])

        n_images_to_visualize = 8
        sample_spacing = len(gids) // n_images_to_visualize
        gid_list = np.arange(start=0, stop=len(gids), step=sample_spacing)

        plt.figure(figsize=(20, 5))
        for j in range(n_images_to_visualize):
            plt.subplot(2, n_images_to_visualize, j + 1)
            pred_canvas = get_pred_seg(pred_dset, gids[gid_list[j]], shape)
            if true_dset is not None:
                gt_canvas = get_gt_seg(true_dset, gids[gid_list[j]], shape)
                coded_canvas = render_pred_gt(pred_canvas, gt_canvas)
            else:
                coded_canvas = pred_canvas
            plt.imshow(coded_canvas, interpolation='nearest')
            plt.title('image:' + str(gid_list[j]))
            if hide_axis:
                ax = plt.gca()
                ax.axes.xaxis.set_visible(False)
                ax.axes.yaxis.set_visible(False)

            # RGB
            plt.subplot(2, n_images_to_visualize,
                        j + 1 + n_images_to_visualize)
            rgb = get_rgb(pred_dset, gids[gid_list[j]])
            plt.imshow(rgb)
            if hide_axis:
                ax = plt.gca()
                ax.axes.xaxis.set_visible(False)
                ax.axes.yaxis.set_visible(False)

        fname = out_dir + '/video_' + str(vidid) + '_tracks.jpg'
        plt.tight_layout()
        plt.savefig(fname, bbox_inches='tight')
        plt.close()

        # visualize threhsolds
        thresholds = np.linspace(start=0.15, stop=0.4, num=5)
        plt.figure(figsize=(20, 15))
        for j in range(n_images_to_visualize):
            plt.subplot(6, n_images_to_visualize, j + 1)
            pred_canvas = get_heatmap(pred_dset, gids[gid_list[j]], key='salient') > thresholds[0]
            if true_dset is not None:
                gt_canvas = get_gt_seg(true_dset, gid=gids[gid_list[j]], shape=shape)
                coded_canvas = render_pred_gt(pred_canvas, gt_canvas)
            else:
                coded_canvas = pred_canvas

            plt.imshow(coded_canvas, interpolation='nearest')
            plt.title('image:' + str(gid_list[j]))

            if (n_images_to_visualize / (j + 1)) == 2:
                plt.title('image :' + str(gid_list[j]) + ', threshold' + '{0:.2f}'.format(thresholds[0]))

            plt.subplot(6, n_images_to_visualize, j + 1 + n_images_to_visualize)
            pred_canvas = get_heatmap(pred_dset, gids[gid_list[j]], key='salient') > thresholds[1]
            if true_dset is not None:
                gt_canvas = get_gt_seg(true_dset, gid=gids[gid_list[j]], shape=shape)
                coded_canvas = render_pred_gt(pred_canvas, gt_canvas)
            else:
                coded_canvas = pred_canvas
            plt.imshow(coded_canvas, interpolation='nearest')

            if (n_images_to_visualize / (j + 1)) == 2:
                plt.title('image:' + str(gid_list[j]) + ', threshold' + '{0:.2f}'.format(thresholds[1]))

            plt.subplot(6, n_images_to_visualize, j + 1 + 2 * n_images_to_visualize)
            pred_canvas = get_heatmap(pred_dset, gids[gid_list[j]], key='salient') > thresholds[2]
            if true_dset is not None:
                gt_canvas = get_gt_seg(true_dset, gid=gids[gid_list[j]], shape=shape)
                coded_canvas = render_pred_gt(pred_canvas, gt_canvas)
            else:
                coded_canvas = pred_canvas
            plt.imshow(coded_canvas, interpolation='nearest')

            if (n_images_to_visualize / (j + 1)) == 2:
                plt.title('image:' + str(gid_list[j]) + ', threshold' + '{0:.2f}'.format(thresholds[2]))

            plt.subplot(6, n_images_to_visualize, j + 1 + 3 * n_images_to_visualize)
            pred_canvas = get_heatmap(pred_dset, gids[gid_list[j]], key='salient') > thresholds[3]
            if true_dset is not None:
                gt_canvas = get_gt_seg(true_dset, gid=gids[gid_list[j]], shape=shape)
                coded_canvas = render_pred_gt(pred_canvas, gt_canvas)
            else:
                coded_canvas = pred_canvas
            plt.imshow(coded_canvas, interpolation='nearest')

            if (n_images_to_visualize / (j + 1)) == 2:
                plt.title('image:' + str(gid_list[j]) + ', threshold' + '{0:.2f}'.format(thresholds[3]))

            plt.subplot(6, n_images_to_visualize, j + 1 + 4 * n_images_to_visualize)
            pred_canvas = get_heatmap(pred_dset, gids[gid_list[j]], key='salient') > thresholds[4]
            if true_dset is not None:
                gt_canvas = get_gt_seg(true_dset, gid=gids[gid_list[j]], shape=shape)
                coded_canvas = render_pred_gt(pred_canvas, gt_canvas)
            else:
                coded_canvas = pred_canvas
            plt.imshow(coded_canvas, interpolation='nearest')

            if (n_images_to_visualize / (j + 1)) == 2:
                plt.title('image:' + str(gid_list[j]) + ', threshold' + '{0:.2f}'.format(thresholds[4]))

            # RGB
            plt.subplot(6, n_images_to_visualize, j + 1 + 5 * n_images_to_visualize)
            rgb = get_rgb(pred_dset, gids[gid_list[j]])
            plt.imshow(rgb)

        fname = out_dir + '/video_' + str(vidid) + 'thresholds.jpg'
        plt.tight_layout()
        plt.savefig(fname, bbox_inches='tight')

        # visualize SC heatmaps
        if coco_dset_sc is not None:
            plt.figure(figsize=(20, 15))
            for j in range(n_images_to_visualize):
                plt.subplot(6, n_images_to_visualize, j + 1)
                keys = [
                    'Site Preparation', 'Active Construction',
                    'Post Construction', 'No Activity'
                ]
                heatmap = get_heatmap(coco_dset_sc, gids[gid_list[j]], keys[0])
                plt.imshow(heatmap, vmin=0, vmax=1)
                if j == 3:
                    plt.title('image:' + str(gid_list[j]) + ' Prep')
                else:
                    plt.title('image:' + str(gid_list[j]))

                plt.subplot(6, n_images_to_visualize,
                            n_images_to_visualize + j + 1)
                heatmap = get_heatmap(coco_dset_sc, gids[gid_list[j]], keys[1])
                plt.imshow(heatmap, vmin=0, vmax=1)
                if j == 3:
                    plt.title('Active')

                plt.subplot(6, n_images_to_visualize,
                            2 * n_images_to_visualize + j + 1)
                heatmap = get_heatmap(coco_dset_sc, gids[gid_list[j]], keys[2])
                plt.imshow(heatmap, vmin=0, vmax=1)
                if j == 3:
                    plt.title('Post')

                plt.subplot(6, n_images_to_visualize,
                            3 * n_images_to_visualize + j + 1)
                heatmap = get_heatmap(coco_dset_sc, gids[gid_list[j]], keys[3])
                plt.imshow(heatmap, vmin=0, vmax=1)
                if j == 3:
                    plt.title('No actvty')

                plt.subplot(6, n_images_to_visualize, 4 * n_images_to_visualize + j + 1)
                pred_canvas = get_pred_seg(pred_dset, gids[gid_list[j]], shape)
                plt.imshow(pred_canvas, vmin=0, vmax=1)
                if j == 3:
                    plt.title('Pred polygons')

                if hide_axis:
                    ax = plt.gca()
                    ax.axes.xaxis.set_visible(False)
                    ax.axes.yaxis.set_visible(False)

                # RGB
                plt.subplot(6, n_images_to_visualize,
                            j + 1 + 5 * n_images_to_visualize)
                rgb = get_rgb(pred_dset, gids[gid_list[j]])
                plt.imshow(rgb)
                if hide_axis:
                    ax = plt.gca()
                    ax.axes.xaxis.set_visible(False)
                    ax.axes.yaxis.set_visible(False)

            fname = out_dir + '/video_' + str(vidid) + '_sc_heatmaps.jpg'
            plt.tight_layout()
            plt.savefig(fname, bbox_inches='tight')
            plt.close()

        # Save class predictions of every track
        track_ids = list(pred_dset.index.trackid_to_aids.keys())
        track_labels = {}
        for tid in track_ids:
            track_labels[tid] = []
        for gid in gids:
            pred_anns = pred_dset.annots(gid=gid)
            aids = pred_anns.aids
            for i, aid in enumerate(aids):
                ann = pred_dset.anns[aid]
                tid = ann['track_id']
                track_labels[tid].append(ann['category_id'])

        # save track visualization
        out_dir_track = os.path.join(out_dir, 'track_viz')
        os.makedirs(out_dir_track, exist_ok=True)

        for tid in track_ids:
            plt.figure()
            plt.plot(track_labels[tid])
            plt.xlabel('images')
            plt.ylabel('class ID')
            fname = os.path.join(out_dir_track, str(tid) + '_track.jpg')
            plt.savefig(fname)
            plt.close()


keys_to_score_bas = kwcoco.ChannelSpec('salient')
keys_to_score_sc = kwcoco.ChannelSpec(
    '|'.join(CNAMES_DCT['positive']['scored']))


def viz_track_scores(coco_dset, track_cats, keys_to_score, out_pth):
    '''
    Example:
        >>> # xdoctest: +SKIP
        >>> import kwcoco as kc
        >>> from watch.cli.kwcoco_to_geojson import add_site_summary_to_kwcoco
        >>> from watch.heuristics import SITE_SUMMARY_CNAME
        >>> from watch.tasks.tracking.visualize import (
        >>>     viz_track_scores, keys_to_score_sc)
        >>> d = kc.CocoDataset(
        >>>     '/home/local/KHQ/matthew.bernstein/smart/data/smart_watch_dvc/'
        >>>     'Drop1-Aligned-TA1-2022-01/sc.kwcoco.json')
        >>> d = d.subset(d.index.vidid_to_gids[6])
        >>> kr_r002_path = (
        >>>     '/home/local/KHQ/matthew.bernstein/smart/data/smart_watch_dvc/'
        >>>     'annotations/region_models/KR_R002.geojson')
        >>> d = add_site_summary_to_kwcoco(kr_r002_path, d)
        >>> viz_track_scores(d, [SITE_SUMMARY_CNAME], keys_to_score_sc)
    '''
    def _score_track(track, gids=None):
        if gids is None:  # include only gids in track
            gids = [obs.gid for obs in track.observations]
        # dct = defaultdict(lambda: 0)
        dct = defaultdict(lambda: pd.NA)
        for obs in track.observations:
            dct[obs.gid] = obs.score
        return [dct[g] for g in gids]

    def _area_track(track):
        return shapely.ops.unary_union(
            [obs.poly.to_shapely() for obs in track.observations]).area

    def _img_to_poly(img):
        return kwimage.Boxes([[0, 0, *img.shape[::-1]]],
                             'xywh').to_polygons()[0]

    known_gids = set()  # hack to dedupe from melt()

    def _add_lines(gids, sensor_coarses, **kwargs):
        colors = dict(zip(['S2', 'L8', 'WV'], kwimage.Color.distinct(3)))
        nonlocal known_gids  # hack to dedupe from melt()
        for gid, sensor_coarse in zip(gids, sensor_coarses):
            if gid not in known_gids:
                known_gids.add(gid)
                plt.axvspan(gid - 0.45,
                            gid + 0.45,
                            color=colors[sensor_coarse],
                            alpha=0.1)

    dfs = []
    for i, (vidid, gids) in enumerate(coco_dset.index.vidid_to_gids.items()):
        vid_name = coco_dset.index.videos[vidid]['name']
        sub_dset = coco_dset.subset(gids, copy=True)
        tracks = pop_tracks(sub_dset,
                            cnames=track_cats,
                            score_chan=keys_to_score,
                            remove=False)
        df = pd.DataFrame({
            'gid':
            gids,
            'vid_name':
            vid_name,
            'sensor_coarse':
            coco_dset.images(gids).get('sensor_coarse'),
            **{
                f'track {i:3} area={_area_track(t):.2f}': _score_track(
                    t, gids)
                for i, t in enumerate(tracks)
            },
        })
        dfs.append(df)

    sns.set_context('paper')

    df = pd.concat(dfs)
    df = pd.melt(df, ['gid', 'vid_name', 'sensor_coarse']).dropna()
    g = sns.FacetGrid(df,
                      row='vid_name',
                      hue='variable',
                      aspect=3,
                      sharex=False)
    g = g.map(sns.lineplot, 'gid', 'value').add_legend()
    g = g.map(_add_lines, 'gid', 'sensor_coarse')

    plt.yscale('log')
    plt.ylabel('mean foreground response')
    plt.ylim(1e-10, 5)

    plt.savefig(out_pth)<|MERGE_RESOLUTION|>--- conflicted
+++ resolved
@@ -3,10 +3,6 @@
 import matplotlib.pyplot as plt
 import numpy as np
 import os
-<<<<<<< HEAD
-from watch.tasks.tracking.utils import heatmaps
-
-=======
 import seaborn as sns
 import shapely.ops
 import pandas as pd
@@ -14,7 +10,6 @@
 from watch.tasks.tracking.utils import pop_tracks, heatmaps
 from watch.heuristics import CNAMES_DCT
 from watch.tasks.tracking.from_heatmap import mean_normalized
->>>>>>> fbad9a53
 
 def get_rgb(dset, gid):
     coco_img = dset.coco_image(gid)
