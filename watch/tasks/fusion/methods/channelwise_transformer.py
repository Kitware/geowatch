import pytorch_lightning as pl

import torch
from torch import nn
from einops.layers.torch import Rearrange, Reduce
import einops

import torch_optimizer as optim
from torch.optim import lr_scheduler

from torchvision import transforms

import torchmetrics as metrics
<<<<<<< HEAD
from .common import ChangeDetectorBase, SemanticSegmentationBase
from ..models import transformer
from .. import utils
=======
from watch.tasks.fusion.methods.common import ChangeDetectorBase
from watch.tasks.fusion.models import transformer
from watch.tasks.fusion import utils
>>>>>>> d09f2b0e


class MultimodalTransformerDotProdCD(ChangeDetectorBase):

    def __init__(self,
                 model_name,
                 dropout=0.0,
                 learning_rate=1e-3,
                 weight_decay=0.,
                 pos_weight=1.,
<<<<<<< HEAD
                 input_mean=1.,
                 input_std=1.,
=======
>>>>>>> d09f2b0e
                 window_size=8,
                ):
        super().__init__(
            learning_rate=learning_rate,
            weight_decay=weight_decay,
            pos_weight=pos_weight,
        )
        self.save_hyperparameters()
        
<<<<<<< HEAD
        self.hparams.input_mean = torch.Tensor(self.hparams.input_mean)[None, :, None, None]
        self.hparams.input_std = torch.Tensor(self.hparams.input_std)[None, :, None, None]

=======
>>>>>>> d09f2b0e
        self.model = getattr(transformer, model_name)(dropout=dropout)

    @property
    def preprocessing_step(self):
        return transforms.Compose([
            utils.Lambda(lambda x: torch.from_numpy(x)),
<<<<<<< HEAD
            #utils.Lambda(lambda x: (x - self.hparams.input_mean) / self.hparams.input_std),
=======
>>>>>>> d09f2b0e
            utils.Lambda(lambda x: (x - x.mean()) / x.std()),
            Rearrange("t c (h hs) (w ws) -> t c h w (ws hs)",
                      hs=self.hparams.window_size,
                      ws=self.hparams.window_size),
            utils.SinePositionalEncoding(4, 0, sine_pairs=4),
            utils.SinePositionalEncoding(4, 1, sine_pairs=4),
            utils.SinePositionalEncoding(4, 2, sine_pairs=4),
            utils.SinePositionalEncoding(4, 3, sine_pairs=4),
        ])

    @pl.core.decorators.auto_move_data
    def forward(self, images):
        feats = self.model(images)

        # similarity between neighboring timesteps
        feats = nn.functional.normalize(feats, dim=-1)
        similarity = torch.einsum("b t c h w f , b t c h w f -> b t c h w", feats[:, :-1], feats[:, 1:])
        similarity = einops.reduce(similarity, "b t c h w -> b t h w", "mean")
        distance = -3.0 * similarity

        return distance

    @staticmethod
    def add_model_specific_args(parent_parser):
        parser = super(MultimodalTransformerDotProdCD, MultimodalTransformerDotProdCD).add_model_specific_args(parent_parser)

        parser.add_argument("--model_name", default='smt_it_joint_p8', type=str)
        parser.add_argument("--dropout", default=0.1, type=float)
#         parser.add_argument("--input_scale", default=2000.0, type=float)
        parser.add_argument("--window_size", default=8, type=int)
        return parent_parser


class MultimodalTransformerDirectCD(ChangeDetectorBase):

    def __init__(self,
                 model_name,
                 dropout=0.0,
                 learning_rate=1e-3,
                 weight_decay=0.,
                 pos_weight=1.,
<<<<<<< HEAD
                 input_mean=1.,
                 input_std=1.,
=======
>>>>>>> d09f2b0e
                 window_size=8,
                ):
        super().__init__(
            learning_rate=learning_rate,
            weight_decay=weight_decay,
            pos_weight=pos_weight,
        )
        self.save_hyperparameters()
        
<<<<<<< HEAD
        self.hparams.input_mean = torch.Tensor(self.hparams.input_mean)[None, :, None, None]
        self.hparams.input_std = torch.Tensor(self.hparams.input_std)[None, :, None, None]

=======
>>>>>>> d09f2b0e
        self.model = nn.Sequential(
            getattr(transformer, model_name)(dropout=dropout),
            nn.LazyLinear(1),
        )

    @property
    def preprocessing_step(self):
        return transforms.Compose([
            utils.Lambda(lambda x: torch.from_numpy(x)),
<<<<<<< HEAD
            #utils.Lambda(lambda x: (x - self.hparams.input_mean) / self.hparams.input_std),
=======
>>>>>>> d09f2b0e
            utils.Lambda(lambda x: (x - x.mean()) / x.std()),
            Rearrange("t c (h hs) (w ws) -> t c h w (ws hs)",
                      hs=self.hparams.window_size,
                      ws=self.hparams.window_size),
            utils.SinePositionalEncoding(4, 0, sine_pairs=4),
            utils.SinePositionalEncoding(4, 1, sine_pairs=4),
            utils.SinePositionalEncoding(4, 2, sine_pairs=4),
            utils.SinePositionalEncoding(4, 3, sine_pairs=4),
        ])

    @pl.core.decorators.auto_move_data
    def forward(self, images):
        similarity = self.model(images)[:, 1:, ..., 0]
        similarity = einops.reduce(similarity, "b t c h w -> b t h w", "mean")
        return similarity

    @staticmethod
    def add_model_specific_args(parent_parser):
        parser = super(MultimodalTransformerDirectCD, MultimodalTransformerDirectCD).add_model_specific_args(parent_parser)

        parser.add_argument("--model_name", default='smt_it_stm_p8', type=str)
        parser.add_argument("--dropout", default=0.1, type=float)
#         parser.add_argument("--input_scale", default=2000.0, type=float)
        parser.add_argument("--window_size", default=8, type=int)
        return parent_parser


class MultimodalTransformerSegmentation(SemanticSegmentationBase):

    def __init__(self,
                 n_classes,
                 model_name,
                 dropout=0.0,
                 learning_rate=1e-3,
                 weight_decay=0.,
<<<<<<< HEAD
                 input_scale=255.0,
=======
>>>>>>> d09f2b0e
                 window_size=8,
                ):
        super().__init__(
            learning_rate=learning_rate,
            weight_decay=weight_decay,
        )
        self.save_hyperparameters()
        
        self.model = nn.Sequential(
            getattr(transformer, model_name)(dropout=dropout),
            nn.LazyLinear(n_classes),
        )

    @property
    def preprocessing_step(self):
        return transforms.Compose([
<<<<<<< HEAD
            utils.Lambda(lambda x: torch.from_numpy(x)),
            utils.Lambda(lambda x: x / self.hparams.input_scale),
=======
            utils.Lambda(lambda x: torch.from_numpy(x).float()),
            utils.Lambda(lambda x: (x - x.mean()) / x.std()),
>>>>>>> d09f2b0e
            Rearrange("(h hs) (w ws) c -> c h w (ws hs)",
                      hs=self.hparams.window_size,
                      ws=self.hparams.window_size),
            utils.SinePositionalEncoding(3, 0, sine_pairs=4),
            utils.SinePositionalEncoding(3, 1, sine_pairs=4),
            utils.SinePositionalEncoding(3, 2, sine_pairs=4),
        ])

    @pl.core.decorators.auto_move_data
    def forward(self, images):
        logits = self.model(images).mean(dim=1)
        logits = einops.rearrange(
            logits,
             "b h w c -> b c h w")
        logits = nn.functional.interpolate(
            logits,
            scale_factor=[self.hparams.window_size, self.hparams.window_size],
            mode="bilinear")
        return logits

    @staticmethod
    def add_model_specific_args(parent_parser):
        parser = super(MultimodalTransformerSegmentation, MultimodalTransformerSegmentation).add_model_specific_args(parent_parser)

        parser.add_argument("--model_name", required=True, type=str)
        parser.add_argument("--n_classes", required=True, type=int)
        parser.add_argument("--dropout", default=0.0, type=float)
<<<<<<< HEAD
        parser.add_argument("--input_scale", default=255.0, type=float)
=======
#         parser.add_argument("--input_scale", default=255.0, type=float)
>>>>>>> d09f2b0e
        parser.add_argument("--window_size", default=8, type=int)
        return parent_parser<|MERGE_RESOLUTION|>--- conflicted
+++ resolved
@@ -11,15 +11,9 @@
 from torchvision import transforms
 
 import torchmetrics as metrics
-<<<<<<< HEAD
-from .common import ChangeDetectorBase, SemanticSegmentationBase
-from ..models import transformer
-from .. import utils
-=======
 from watch.tasks.fusion.methods.common import ChangeDetectorBase
 from watch.tasks.fusion.models import transformer
 from watch.tasks.fusion import utils
->>>>>>> d09f2b0e
 
 
 class MultimodalTransformerDotProdCD(ChangeDetectorBase):
@@ -30,11 +24,6 @@
                  learning_rate=1e-3,
                  weight_decay=0.,
                  pos_weight=1.,
-<<<<<<< HEAD
-                 input_mean=1.,
-                 input_std=1.,
-=======
->>>>>>> d09f2b0e
                  window_size=8,
                 ):
         super().__init__(
@@ -44,22 +33,12 @@
         )
         self.save_hyperparameters()
         
-<<<<<<< HEAD
-        self.hparams.input_mean = torch.Tensor(self.hparams.input_mean)[None, :, None, None]
-        self.hparams.input_std = torch.Tensor(self.hparams.input_std)[None, :, None, None]
-
-=======
->>>>>>> d09f2b0e
         self.model = getattr(transformer, model_name)(dropout=dropout)
 
     @property
     def preprocessing_step(self):
         return transforms.Compose([
             utils.Lambda(lambda x: torch.from_numpy(x)),
-<<<<<<< HEAD
-            #utils.Lambda(lambda x: (x - self.hparams.input_mean) / self.hparams.input_std),
-=======
->>>>>>> d09f2b0e
             utils.Lambda(lambda x: (x - x.mean()) / x.std()),
             Rearrange("t c (h hs) (w ws) -> t c h w (ws hs)",
                       hs=self.hparams.window_size,
@@ -101,11 +80,6 @@
                  learning_rate=1e-3,
                  weight_decay=0.,
                  pos_weight=1.,
-<<<<<<< HEAD
-                 input_mean=1.,
-                 input_std=1.,
-=======
->>>>>>> d09f2b0e
                  window_size=8,
                 ):
         super().__init__(
@@ -115,12 +89,6 @@
         )
         self.save_hyperparameters()
         
-<<<<<<< HEAD
-        self.hparams.input_mean = torch.Tensor(self.hparams.input_mean)[None, :, None, None]
-        self.hparams.input_std = torch.Tensor(self.hparams.input_std)[None, :, None, None]
-
-=======
->>>>>>> d09f2b0e
         self.model = nn.Sequential(
             getattr(transformer, model_name)(dropout=dropout),
             nn.LazyLinear(1),
@@ -130,10 +98,6 @@
     def preprocessing_step(self):
         return transforms.Compose([
             utils.Lambda(lambda x: torch.from_numpy(x)),
-<<<<<<< HEAD
-            #utils.Lambda(lambda x: (x - self.hparams.input_mean) / self.hparams.input_std),
-=======
->>>>>>> d09f2b0e
             utils.Lambda(lambda x: (x - x.mean()) / x.std()),
             Rearrange("t c (h hs) (w ws) -> t c h w (ws hs)",
                       hs=self.hparams.window_size,
@@ -169,10 +133,6 @@
                  dropout=0.0,
                  learning_rate=1e-3,
                  weight_decay=0.,
-<<<<<<< HEAD
-                 input_scale=255.0,
-=======
->>>>>>> d09f2b0e
                  window_size=8,
                 ):
         super().__init__(
@@ -189,13 +149,8 @@
     @property
     def preprocessing_step(self):
         return transforms.Compose([
-<<<<<<< HEAD
-            utils.Lambda(lambda x: torch.from_numpy(x)),
-            utils.Lambda(lambda x: x / self.hparams.input_scale),
-=======
             utils.Lambda(lambda x: torch.from_numpy(x).float()),
             utils.Lambda(lambda x: (x - x.mean()) / x.std()),
->>>>>>> d09f2b0e
             Rearrange("(h hs) (w ws) c -> c h w (ws hs)",
                       hs=self.hparams.window_size,
                       ws=self.hparams.window_size),
@@ -223,10 +178,6 @@
         parser.add_argument("--model_name", required=True, type=str)
         parser.add_argument("--n_classes", required=True, type=int)
         parser.add_argument("--dropout", default=0.0, type=float)
-<<<<<<< HEAD
-        parser.add_argument("--input_scale", default=255.0, type=float)
-=======
 #         parser.add_argument("--input_scale", default=255.0, type=float)
->>>>>>> d09f2b0e
         parser.add_argument("--window_size", default=8, type=int)
         return parent_parser