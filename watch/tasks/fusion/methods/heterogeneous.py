import pytorch_lightning as pl
import torch
from torch import nn
import torchmetrics
import einops
from einops.layers.torch import Rearrange
from torchvision import models as tv_models
from torchvision.models import feature_extraction
from typing import Union
import numpy as np

import kwcoco
import kwarray
import netharn as nh
import ubelt as ub

from watch import heuristics
from watch.tasks.fusion.methods.network_modules import coerce_criterion
from watch.tasks.fusion.methods.network_modules import RobustModuleDict
from watch.tasks.fusion.methods.watch_module_mixins import WatchModuleMixins
from watch.tasks.fusion.architectures.transformer import BackboneEncoderDecoder, TransformerEncoderDecoder

from abc import ABCMeta, abstractmethod

try:
    import xdev
    profile = xdev.profile
except Exception:
    profile = ub.identity


def to_next_multiple(n, mult):
    """
    Example:
        >>> from watch.tasks.fusion.methods.heterogeneous import to_next_multiple
        >>> x = to_next_multiple(11, 4)
        >>> assert x == 1, f"x = {x}, should be 1"
    """

    diff = mult - n % mult
    if diff == mult:
        return 0
    return diff


def positions_from_shape(shape, dtype="float32", device="cpu"):
    positions = torch.stack(torch.meshgrid(*[
        torch.linspace(-1, 1, size + 1, dtype=dtype, device=device)[:-1]
        for size in shape
    ]), dim=0)
    mean_dims = list(range(1, len(shape) + 1))
    positions -= positions.mean(dim=mean_dims, keepdims=True)
    return positions


class PadToMultiple(nn.Module):
    def __init__(self, multiple: int, mode: str = 'constant', value=0.):
        """
        Pads input image-shaped tensors following strategy defined by mode/value. All padding appended to bottom and right of input.

        Args:
            multiple: (int)
            mode:
                (str, default: 'constant') Padding strategy. One of ('constant', 'reflect', 'replicate', 'circular').
                See: https://pytorch.org/docs/stable/generated/torch.nn.functional.pad.html#torch.nn.functional.pad
            value:
                (Any, default: None) Fill value for 'constant', set to 0 automatically when value=None.
                See: https://pytorch.org/docs/stable/generated/torch.nn.functional.pad.html#torch.nn.functional.pad

        Example:
            >>> from watch.tasks.fusion.methods.heterogeneous import PadToMultiple
            >>> import torch
            >>> pad_module = PadToMultiple(4)
            >>> inputs = torch.randn(1, 3, 10, 11)
            >>> outputs = pad_module(inputs)
            >>> assert outputs.shape == (1, 3, 12, 12), f"outputs.shape actually {outputs.shape}"

        Example:
            >>> from watch.tasks.fusion.methods.heterogeneous import PadToMultiple
            >>> import torch
            >>> pad_module = PadToMultiple(4)
            >>> inputs = torch.randn(3, 10, 11)
            >>> outputs = pad_module(inputs)
            >>> assert outputs.shape == (3, 12, 12), f"outputs.shape actually {outputs.shape}"

        Example:
            >>> from watch.tasks.fusion.methods.heterogeneous import PadToMultiple
            >>> from torch import nn
            >>> import torch
            >>> token_width = 10
            >>> pad_module = nn.Sequential(
            >>>         PadToMultiple(token_width, value=0.0),
            >>>         nn.Conv2d(
            >>>             3,
            >>>             16,
            >>>             kernel_size=token_width,
            >>>             stride=token_width,
            >>>         )
            >>> )
            >>> inputs = torch.randn(3, 64, 65)
            >>> outputs = pad_module(inputs)
            >>> assert outputs.shape == (16, 7, 7), f"outputs.shape actually {outputs.shape}"
        """

        super().__init__()
        self.multiple = multiple
        self.mode = mode
        self.value = value

    def forward(self, x):

        height, width = x.shape[-2:]
        pad = (
            0, to_next_multiple(width, self.multiple),
            0, to_next_multiple(height, self.multiple),
        )
        return nn.functional.pad(x, pad, mode=self.mode, value=self.value)


class NanToNum(nn.Module):
    """
    Module which converts NaN values in input tensors to numbers.
    """

    def __init__(self, num=0.0):
        super().__init__()
        self.num = num

    def forward(self, x):
        return torch.nan_to_num(x, self.num)


class ShapePreservingTransformerEncoder(nn.Module):
    def __init__(
        self,
        token_dim,
        num_layers,
        # norm=None,
        # enable_nested_tensor=True,
        batch_dim=0,
        chan_dim=1,
    ):
        super().__init__()
        # self.encoder = nn.TransformerEncoder(
        #     nn.TransformerEncoderLayer(
        #         token_dim,
        #         8,
        #         dim_feedforward=512,
        #         dropout=0.1,
        #         activation="gelu",
        #         batch_first=True,
        #         norm_first=True,
        #     ),
        #     num_layers,
        #     norm,
        #     enable_nested_tensor,
        # )
        self.encoder = TransformerEncoderDecoder(
            encoder_depth=num_layers,
            decoder_depth=1,
            dim=token_dim,
            queries_dim=token_dim,
            logits_dim=None,
            decode_cross_every=1,
            cross_heads=1,
            latent_heads=8,
            cross_dim_head=64,
            latent_dim_head=64,
            weight_tie_layers=False,
        )
        self.batch_dim = batch_dim
        self.chan_dim = chan_dim

    def forward(self, src, mask=None):
        assert mask is None

        num_dims = len(src.shape)
        shape_codes = [f"shape_{idx}" for idx in range(num_dims)]
        shape_codes[self.batch_dim] = "batch"
        shape_codes[self.chan_dim] = "chan"

        input_shape_code = " ".join(shape_codes)
        output_shape_code = " ".join([
            "batch",
            f"({' '.join([code for code in shape_codes if code.startswith('shape_')])})",
            "chan",
        ])

        shape_hints = einops.parse_shape(src, input_shape_code)

        src = einops.rearrange(src, f"{input_shape_code} -> {output_shape_code}")
        src = self.encoder.forward(src, mask=mask)
        src = einops.rearrange(src, f"{output_shape_code} -> {input_shape_code}", **shape_hints)

        return src


class ScaleAwarePositionalEncoder(metaclass=ABCMeta):
    @abstractmethod
    def forward(self, mean, scale):
        pass


class MipNerfPositionalEncoder(nn.Module, ScaleAwarePositionalEncoder):
    """
    Module which computes MipNeRf-based positional encoding vectors from tensors of mean and scale values
    """

    def __init__(self, in_dims: int, num_freqs: int = 10, max_freq: float = 4.):
        """
        out_dims = 2 * in_dims * num_freqs

        Args:
            in_dims: (int) number of input dimensions to expect for future calls to .forward(). Currently only needed for computing .output_dim
            num_freqs: (int) number of frequencies to project dimensions onto.

        Example:
            >>> from watch.tasks.fusion.methods.heterogeneous import MipNerfPositionalEncoder
            >>> import torch
            >>> pos_enc = MipNerfPositionalEncoder(3, 4)
            >>> input_means = torch.randn(1, 3, 10, 10)
            >>> input_scales = torch.randn(1, 3, 10, 10)
            >>> outputs = pos_enc(input_means, input_scales)
            >>> assert outputs.shape == (1, pos_enc.output_dim, 10, 10)
        """

        super().__init__()
        frequencies = torch.linspace(0, max_freq, num_freqs)
        self.mean_weights = nn.Parameter(
            2. ** frequencies,
            requires_grad=False)
        self.scale_weights = nn.Parameter(
            -2. ** (2. * frequencies - 1),
            requires_grad=False)

        self.weight = self.mean_weights
        self.output_dim = 2 * in_dims * num_freqs

    def forward(self, mean, scale):

        weighted_means = torch.einsum("y,bx...->bxy...", self.mean_weights, mean)
        weighted_means = einops.rearrange(weighted_means, "batch x y ... -> batch (x y) ...")

        weighted_scales = torch.einsum("y,bx...->bxy...", self.scale_weights, scale)
        weighted_scales = einops.rearrange(weighted_scales, "batch x y ... -> batch (x y) ...")

        return torch.concat([
            weighted_means.sin() * weighted_scales.exp(),
            weighted_means.cos() * weighted_scales.exp(),
        ], dim=1)


class ScaleAgnostictPositionalEncoder(nn.Module, ScaleAwarePositionalEncoder):
    """
    Module which computes MipNeRf-based positional encoding vectors from tensors of mean and scale values
    """

    def __init__(self, in_dims: int, num_freqs: int = 10, max_freq: float = 4.):
        """
        out_dims = 2 * in_dims * num_freqs

        Args:
            in_dims: (int) number of input dimensions to expect for future calls to .forward(). Currently only needed for computing .output_dim
            num_freqs: (int) number of frequencies to project dimensions onto.

        Example:
            >>> from watch.tasks.fusion.methods.heterogeneous import ScaleAgnostictPositionalEncoder
            >>> import torch
            >>> pos_enc = ScaleAgnostictPositionalEncoder(3, 4)
            >>> input_means = torch.randn(1, 3, 10, 10)
            >>> input_scales = torch.randn(1, 3, 10, 10)
            >>> outputs = pos_enc(input_means, input_scales)
            >>> assert outputs.shape == (1, pos_enc.output_dim, 10, 10)
        """

        super().__init__()
        frequencies = torch.linspace(0, max_freq, num_freqs)
        self.mean_weights = nn.Parameter(
            2. ** frequencies,
            requires_grad=False)

        self.weight = self.mean_weights
        self.output_dim = 2 * in_dims * num_freqs

    def forward(self, mean, scale):

        weighted_means = torch.einsum("y,bx...->bxy...", self.mean_weights, mean)
        weighted_means = einops.rearrange(weighted_means, "batch x y ... -> batch (x y) ...")

        return torch.concat([
            weighted_means.sin(),
            weighted_means.cos(),
        ], dim=1)


class ResNetShim(nn.Module):
    def __init__(self, submodule):
        super().__init__()
        self.submodule = submodule

    def forward(self, x):
        return self.submodule(x[None])["layer4"][0]


class HeterogeneousModel(pl.LightningModule, WatchModuleMixins):

    _HANDLES_NANS = True

    def get_cfgstr(self):
        cfgstr = f'{self.hparams.name}_heterogeneous'
        return cfgstr

    def __init__(
        self,
        classes=10,
        dataset_stats=None,
        input_sensorchan=None,
        name: str = "unnamed_model",
        position_encoder: Union[str, ScaleAwarePositionalEncoder] = 'auto',
        backbone: Union[str, BackboneEncoderDecoder] = 'auto',
        token_width: int = 10,
        token_dim: int = 16,
        spatial_scale_base: float = 1.,
        temporal_scale_base: float = 1.,
        class_weights: str = "auto",
        saliency_weights: str = "auto",
        positive_change_weight: float = 1.0,
        negative_change_weight: float = 1.0,
        global_class_weight: float = 1.0,
        global_change_weight: float = 1.0,
        global_saliency_weight: float = 1.0,
        change_loss: str = "cce",  # TODO: replace control string with a module, possibly a subclass
        class_loss: str = "focal",  # TODO: replace control string with a module, possibly a subclass
        saliency_loss: str = "focal",  # TODO: replace control string with a module, possibly a subclass
        tokenizer: str = "simple_conv",  # TODO: replace control string with a module, possibly a subclass
        decoder: str = "upsample",  # TODO: replace control string with a module, possibly a subclass
    ):
        """
        Args:
            name: Specify a name for the experiment. (Unsure if the Model is the place for this)
            token_width: Width of each square token.
            token_dim: Dimensionality of each computed token.
            spatial_scale_base: The scale assigned to each token equals `scale_base / token_density`, where the token density is the number of tokens along a given axis.
            temporal_scale_base: The scale assigned to each token equals `scale_base / token_density`, where the token density is the number of tokens along a given axis.
            class_weights: Class weighting strategy.
            saliency_weights: Class weighting strategy.

        Example:
            >>> # Note: it is important that the non-kwargs are saved as hyperparams
            >>> from watch.tasks.fusion.methods.heterogeneous import HeterogeneousModel, ScaleAgnostictPositionalEncoder
            >>> from watch.tasks.fusion.architectures.transformer import TransformerEncoderDecoder
            >>> position_encoder = ScaleAgnostictPositionalEncoder(3, 8)
            >>> backbone = TransformerEncoderDecoder(
            >>>     encoder_depth=1,
            >>>     decoder_depth=1,
            >>>     dim=position_encoder.output_dim + 16,
            >>>     queries_dim=position_encoder.output_dim,
            >>>     logits_dim=16,
            >>>     cross_heads=1,
            >>>     latent_heads=1,
            >>>     cross_dim_head=1,
            >>>     latent_dim_head=1,
            >>> )
            >>> model = HeterogeneousModel(
            >>>   input_sensorchan='r|g|b',
            >>>   position_encoder=position_encoder,
            >>>   backbone=backbone,
            >>> )
        """
        # assert position_encoder is not None
        assert tokenizer in {"simple_conv", "resnet18"}, "Tokenizer not implemented yet."
        assert decoder in {"upsample", "simple_conv", "trans_conv"}, "Decoder not implemented yet."

        if isinstance(position_encoder, str):
            if position_encoder == 'auto':
                position_encoder = ScaleAgnostictPositionalEncoder(3, 8)
            else:
                raise KeyError(position_encoder)

        pre_backbone = None
        post_backbone = None

        if isinstance(backbone, str):
            if backbone == 'auto':
                # TODO: set this to a "reasonable" default.
                backbone = TransformerEncoderDecoder(
                    encoder_depth=3,
                    decoder_depth=3,
                    dim=position_encoder.output_dim + token_dim,
                    queries_dim=position_encoder.output_dim,
                    logits_dim=token_dim,
                    cross_heads=1,
                    latent_heads=1,
                    cross_dim_head=1,
                    latent_dim_head=1,
                )
            elif backbone == 'small':
                # This should be a reasonable small network for testing
                backbone = TransformerEncoderDecoder(
                    encoder_depth=1,
                    decoder_depth=1,
                    dim=position_encoder.output_dim + token_dim,
                    queries_dim=position_encoder.output_dim,
                    logits_dim=token_dim,
                    cross_heads=1,
                    latent_heads=1,
                    cross_dim_head=1,
                    latent_dim_head=1,
                )
<<<<<<< HEAD
=======
            elif backbone == 'wu-vit':
                """
                    import watch
                    from watch.utils.simple_dvc import SimpleDVC
                    expt_dvc_dpath = watch.find_dvc_dpath(tags='phase2_expt')
                    expt_dvc = SimpleDVC(expt_dvc_dpath)
                    ckpt_fpath = expt_dvc_dpath / 'models/wu/MAE-2023-02-09/goldenMae-epoch=07-val_loss=0.23.ckpt'

                    from watch.tasks.fusion.methods.heterogeneous import HeterogeneousModel, ScaleAgnostictPositionalEncoder
                    from watch.tasks.fusion.architectures.transformer import TransformerEncoderDecoder
                    position_encoder = ScaleAgnostictPositionalEncoder(3, 8)
                    channels, classes, dataset_stats = HeterogeneousModel.demo_dataset_stats()
                    model = HeterogeneousModel(
                      # token_dim=768,
                      # token_dim=768,
                      input_sensorchan=channels,
                      classes=classes,
                      dataset_stats=dataset_stats,
                      position_encoder=position_encoder,
                      backbone='wu-vit',
                    )

                    from watch.tasks.fusion.fit import coerce_initializer
                    from watch.utils import util_pattern
                    initializer = coerce_initializer(str(ckpt_fpath))
                    initializer.forward(model)

                    batch = model.demo_batch(width=64, height=65)
                    batch += model.demo_batch(width=55, height=75)
                    outputs = model.forward(batch)
                """
                from watch.tasks.fusion.architectures import wu_mae
                pre_backbone = nn.Linear(token_dim + position_encoder.output_dim, 16)
                # post_backbone = nn.Linear(16, token_dim + position_encoder.output_dim)
                post_backbone = nn.Linear(16, token_dim)
                backbone = wu_mae.wu_backbone().transformer
>>>>>>> 42f9ab50
            elif backbone == 'sits-former':
                """
                Ignore:
                    import watch
                    from watch.utils.simple_dvc import SimpleDVC
                    expt_dvc_dpath = watch.find_dvc_dpath(tags='phase2_expt')
                    expt_dvc = SimpleDVC(expt_dvc_dpath)
                    pretrained_fpath = expt_dvc_dpath / 'models/pretrained/sits-former/checkpoint.bert.tar'

                    import torch
                    model_state = torch.load(pretrained_fpath)

                    from watch.tasks.fusion.methods.heterogeneous import HeterogeneousModel, ScaleAgnostictPositionalEncoder
                    from watch.tasks.fusion.architectures.transformer import TransformerEncoderDecoder
                    position_encoder = ScaleAgnostictPositionalEncoder(3, 8)
                    channels, classes, dataset_stats = HeterogeneousModel.demo_dataset_stats()
                    model = HeterogeneousModel(
                      token_dim=208,
                      input_sensorchan=channels,
                      classes=classes,
                      dataset_stats=dataset_stats,
                      position_encoder=position_encoder,
                      backbone='sits-former',
                    )

                    from watch.tasks.fusion.fit import coerce_initializer
                    from watch.utils import util_pattern
                    initializer = coerce_initializer(str(pretrained_fpath))
                    initializer.forward(model)

                    batch = model.demo_batch(width=64, height=65)
                    batch += model.demo_batch(width=55, height=75)
                    outputs = model.forward(batch)
                """
                from watch.tasks.fusion.architectures import sits
                bert_config = {
                    'num_features': 10,
                    'hidden': 256,
                    'n_layers': 3,
                    'attn_heads': 8,
                    'dropout': 0.1,
                }
                bert = sits.BERT(**bert_config)
                backbone = bert.transformer_encoder
                # Hack to denote that we need to not use batch first for this
                # model.
                backbone.is_sits_bert = True
                backbone.batch_first = backbone.layers[0].self_attn.batch_first

                # sits_config = {
                #     'patch_size': 5,
                #     'num_classes': 15,
                # }
                # sits.BERTClassification()
            elif backbone == 'vit_B_16_imagenet1k':
                """
                pip install pytorch_pretrained_vit
                """
                from pytorch_pretrained_vit import ViT
                vit_model = ViT('B_16_imagenet1k', pretrained=True)
                backbone = vit_model.transformer
                # assert token_dim == 708
            elif backbone == 'vit_B_16':
                from pytorch_pretrained_vit import ViT
                vit_model = ViT('B_16', pretrained=True)
                backbone = vit_model.transformer
                # assert token_dim == 708
            else:
                raise KeyError(backbone)

        super().__init__()
        self.save_hyperparameters(ignore=["position_encoder"])

        input_stats = self.set_dataset_specific_attributes(input_sensorchan, dataset_stats)

        self.classes = kwcoco.CategoryTree.coerce(classes)
        self.num_classes = len(self.classes)

        # TODO: this data should be introspectable via the kwcoco file
        hueristic_background_keys = heuristics.BACKGROUND_CLASSES

        # FIXME: case sensitivity
        hueristic_ignore_keys = heuristics.IGNORE_CLASSNAMES
        if self.class_freq is not None:
            all_keys = set(self.class_freq.keys())
        else:
            all_keys = set(self.classes)

        self.background_classes = all_keys & hueristic_background_keys
        self.ignore_classes = all_keys & hueristic_ignore_keys
        self.foreground_classes = (all_keys - self.background_classes) - self.ignore_classes
        # hueristic_ignore_keys.update(hueristic_occluded_keys)

        self.saliency_num_classes = 2

        # criterion and metrics
        # TODO: parametarize loss criterions
        # For loss function experiments, see and work in
        # ~/code/watch/watch/tasks/fusion/methods/sequence_aware.py
        # self.change_criterion = monai.losses.FocalLoss(reduction='none', to_onehot_y=False)
        self.saliency_weights = self._coerce_saliency_weights('auto')
        self.class_weights = self._coerce_class_weights(class_weights)
        self.change_weights = torch.FloatTensor([
            self.hparams.negative_change_weight,
            self.hparams.positive_change_weight
        ])

        self.sensor_channel_tokenizers = RobustModuleDict()

        # Unique sensor modes obviously isn't very correct here.
        # We should fix that, but let's hack it so it at least
        # includes all sensor modes we probably will need.
        if input_stats is not None:
            sensor_modes = set(self.unique_sensor_modes) | set(input_stats.keys())
        else:
            sensor_modes = set(self.unique_sensor_modes)

        for s, c in sorted(sensor_modes):
            mode_code = kwcoco.FusedChannelSpec.coerce(c)
            # For each mode make a network that should learn to tokenize
            in_chan = mode_code.numel()

            if input_stats is None:
                input_norm = nh.layers.InputNorm()
            else:
                stats = input_stats.get((s, c), None)
                if stats is None:
                    input_norm = nh.layers.InputNorm()
                else:
                    input_norm = nh.layers.InputNorm(
                        **(ub.udict(stats) & {'mean', 'std'}))

            if tokenizer == "simple_conv":
                tokenizer_layer = nn.Sequential(
                    PadToMultiple(token_width, value=0.0),
                    nn.Conv2d(
                        in_chan,
                        token_dim,
                        kernel_size=token_width,
                        stride=token_width,
                    ),
                )
            elif tokenizer == "resnet18":
                resnet = tv_models.resnet18(tv_models.ResNet18_Weights.IMAGENET1K_V1)
                resnet.conv1 = nn.Conv2d(in_chan, resnet.conv1.out_channels, kernel_size=7, stride=2, padding=3, bias=False)
                resnet = feature_extraction.create_feature_extractor(resnet, return_nodes=["layer4"])
                tokenizer_layer = nn.Sequential(
                    ResNetShim(resnet),
                    nn.Conv2d(512, token_dim, 1),
                )
            else:
                raise NotImplementedError(tokenizer)

            # key = sanitize_key(str((s, c)))
            key = f'{s}:{c}'
            self.sensor_channel_tokenizers[key] = nn.Sequential(
                input_norm,
                NanToNum(0.0),
                tokenizer_layer,
            )

        self.position_encoder = position_encoder
        # self.position_encoder = RandomFourierPositionalEncoder(3, 16)
        # position_dim = self.position_encoder.output_dim

        self.pre_backbone = pre_backbone
        self.backbone = backbone
        self.post_backbone = post_backbone
        # self.backbone = TransformerEncoderDecoder(
        #     encoder_depth=backbone_encoder_depth,
        #     decoder_depth=backbone_decoder_depth,
        #     dim=token_dim + position_dim,
        #     queries_dim=position_dim,
        #     logits_dim=token_dim,
        #     cross_heads=backbone_cross_heads,
        #     latent_heads=backbone_latent_heads,
        #     cross_dim_head=backbone_cross_dim_head,
        #     latent_dim_head=backbone_latent_dim_head,
        #     weight_tie_layers=backbone_weight_tie_layers,
        # )

        self.criterions = torch.nn.ModuleDict()
        self.heads = torch.nn.ModuleDict()

        self.task_to_keynames = {
            'change': {
                'labels': 'change',
                'weights': 'change_weights',
                'output_dims': 'change_output_dims'
            },
            'saliency': {
                'labels': 'saliency',
                'weights': 'saliency_weights',
                'output_dims': 'saliency_output_dims'
            },
            'class': {
                'labels': 'class_idxs',
                'weights': 'class_weights',
                'output_dims': 'class_output_dims'
            },
        }

        head_properties = [
            {
                'name': 'change',
                'channels': 2,
                'loss': self.hparams.change_loss,
                'weights': self.change_weights,
            },
            {
                'name': 'saliency',
                'channels': self.saliency_num_classes,
                'loss': self.hparams.saliency_loss,
                'weights': self.saliency_weights,
            },
            {
                'name': 'class',
                'channels': self.num_classes,
                'loss': self.hparams.class_loss,
                'weights': self.class_weights,
            },
        ]

        self.global_head_weights = {
            'class': global_class_weight,
            'change': global_change_weight,
            'saliency': global_saliency_weight,
        }

        self.magic_padding_value = -99999999.0  # Magic placeholder value

        for prop in head_properties:
            head_name = prop['name']
            global_weight = self.global_head_weights[head_name]
            if global_weight > 0:
                self.criterions[head_name] = coerce_criterion(prop['loss'], prop['weights'])

                if self.hparams.decoder == "upsample":
                    self.heads[head_name] = nn.Sequential(
                        nn.Upsample(scale_factor=(token_width, token_width), mode="bilinear"),
                        nn.Conv2d(
                            token_dim,
                            prop['channels'],
                            kernel_size=5,
                            padding="same",
                            bias=False),
                    )
                elif self.hparams.decoder == "trans_conv":
                    self.heads[head_name] = nn.Sequential(
                        # ShapePreservingTransformerEncoder(
                        #     nn.TransformerEncoderLayer(token_dim, 8, dim_feedforward=512, dropout=0.1, activation="gelu", batch_first=True, norm_first=True),
                        #     num_layers=2,
                        # ),
                        ShapePreservingTransformerEncoder(
                            token_dim,
                            num_layers=2,
                            batch_dim=0,
                            chan_dim=1,
                        ),
                        nn.Conv2d(token_dim, token_width * token_width * prop['channels'], 1, bias=False),
                        Rearrange(
                            "batch (chan dh dw) height width -> batch chan (height dh) (width dw)",
                            dh=token_width, dw=token_width),
                    )
                elif self.hparams.decoder == "simple_conv":
                    self.heads[head_name] = nn.Sequential(
                        nn.Conv2d(token_dim, token_width * token_width * prop['channels'], 1, bias=False),
                        Rearrange(
                            "batch (chan dh dw) height width -> batch chan (height dh) (width dw)",
                            dh=token_width, dw=token_width),
                    )
                else:
                    raise NotImplementedError(decoder)

        FBetaScore = torchmetrics.FBetaScore
        class_metrics = torchmetrics.MetricCollection({
            "class_acc": torchmetrics.Accuracy(num_classes=self.num_classes, task='multiclass'),
            # "class_iou": torchmetrics.IoU(2),
            'class_f1_micro': FBetaScore(beta=1.0, threshold=0.5, average='micro', num_classes=self.num_classes, task='multiclass'),
            'class_f1_macro': FBetaScore(beta=1.0, threshold=0.5, average='macro', num_classes=self.num_classes, task='multiclass'),
        })
        change_metrics = torchmetrics.MetricCollection({
            "change_acc": torchmetrics.Accuracy(task="binary"),
            # "iou": torchmetrics.IoU(2),
            'change_f1': FBetaScore(beta=1.0, task="binary"),
        })
        saliency_metrics = torchmetrics.MetricCollection({
            'saliency_f1': FBetaScore(beta=1.0, task="binary"),
        })

        self.head_metrics = nn.ModuleDict({
            f"{stage}_stage": nn.ModuleDict({
                "class": class_metrics.clone(prefix=f"{stage}_"),
                "change": change_metrics.clone(prefix=f"{stage}_"),
                "saliency": saliency_metrics.clone(prefix=f"{stage}_"),
            })
            for stage in ["train", "val", "test"]
        })

        self._prev_batch_size = None

    def process_input_tokens(self, example):
        """
        Example:
            >>> from watch.tasks import fusion
            >>> channels, classes, dataset_stats = fusion.methods.HeterogeneousModel.demo_dataset_stats()
            >>> from watch.tasks.fusion.architectures.transformer import TransformerEncoderDecoder
            >>> position_encoder = fusion.methods.heterogeneous.ScaleAgnostictPositionalEncoder(3)
            >>> backbone = TransformerEncoderDecoder(
            >>>     encoder_depth=1,
            >>>     decoder_depth=1,
            >>>     dim=position_encoder.output_dim + 16,
            >>>     queries_dim=position_encoder.output_dim,
            >>>     logits_dim=16,
            >>>     cross_heads=1,
            >>>     latent_heads=1,
            >>>     cross_dim_head=1,
            >>>     latent_dim_head=1,
            >>> )
            >>> model = fusion.methods.HeterogeneousModel(
            >>>     classes=classes,
            >>>     dataset_stats=dataset_stats,
            >>>     input_sensorchan=channels,
            >>>     position_encoder=position_encoder,
            >>>     backbone=backbone,
            >>> )
            >>> example = model.demo_batch(width=64, height=65)[0]
            >>> input_tokens = model.process_input_tokens(example)
            >>> assert len(input_tokens) == len(example["frames"])
            >>> assert len(input_tokens[0]) == len(example["frames"][0]["modes"])
        """

        example_tokens = []
        for frame in example["frames"]:
            sensor = frame["sensor"]

            frame_tokens = []
            for mode, mode_img in frame["modes"].items():
                # tokens
                tokenizer_key = f"{sensor}:{mode}"
                tokens = self.sensor_channel_tokenizers[tokenizer_key](mode_img)

                # space
                height, width = tokens_shape = tokens.shape[1:]
                token_positions = positions_from_shape(
                    tokens_shape,
                    dtype=tokens.dtype,
                    device=tokens.device,
                )

                token_positions_scales = self.hparams.spatial_scale_base / torch.tensor(
                    token_positions.shape[1:],
                    dtype=token_positions.dtype,
                    device=token_positions.device,
                )
                token_positions_scales = einops.repeat(
                    token_positions_scales,
                    "chan -> chan height width",
                    height=height, width=width,
                )

                # time
                token_times = frame["time_index"] * torch.ones_like(token_positions[0])[None].type_as(token_positions)

                token_times_scales = self.hparams.temporal_scale_base * torch.ones(
                    1, height, width,
                    dtype=token_positions.dtype,
                    device=token_positions.device,
                )

                # TODO: sensor/mode

                # combine positional encodings
                token_encodings = torch.concat([
                    token_positions,
                    token_times,
                ])
                token_scales = torch.concat([
                    token_positions_scales,
                    token_times_scales,
                ])

                token_encodings = self.position_encoder(token_encodings[None], token_scales[None])[0]

                tokens = torch.concat([
                    tokens,
                    token_encodings,
                ])
                frame_tokens.append(tokens)

            example_tokens.append(frame_tokens)
        return example_tokens

    def process_query_tokens(self, example):
        """
        Example:
            >>> from watch.tasks import fusion
            >>> channels, classes, dataset_stats = fusion.methods.HeterogeneousModel.demo_dataset_stats()
            >>> from watch.tasks.fusion.architectures.transformer import TransformerEncoderDecoder
            >>> position_encoder = fusion.methods.heterogeneous.ScaleAgnostictPositionalEncoder(3)
            >>> backbone = TransformerEncoderDecoder(
            >>>     encoder_depth=1,
            >>>     decoder_depth=1,
            >>>     dim=position_encoder.output_dim + 16,
            >>>     queries_dim=position_encoder.output_dim,
            >>>     logits_dim=16,
            >>>     cross_heads=1,
            >>>     latent_heads=1,
            >>>     cross_dim_head=1,
            >>>     latent_dim_head=1,
            >>> )
            >>> model = fusion.methods.HeterogeneousModel(
            >>>     classes=classes,
            >>>     dataset_stats=dataset_stats,
            >>>     input_sensorchan=channels,
            >>>     position_encoder=position_encoder,
            >>>     backbone=backbone,
            >>> )
            >>> example = model.demo_batch(width=64, height=65)[0]
            >>> query_tokens = model.process_query_tokens(example)
            >>> assert len(query_tokens) == len(example["frames"])
        """
        example_tokens = []
        for frame in example["frames"]:

            # space
            height, width = frame["output_dims"]
            height = height + to_next_multiple(height, self.hparams.token_width)
            width = width + to_next_multiple(width, self.hparams.token_width)
            height, width = tokens_shape = (height // self.hparams.token_width, width // self.hparams.token_width)
            token_positions = positions_from_shape(
                tokens_shape,
                dtype=self.position_encoder.weight.dtype,
                device=self.position_encoder.weight.device,
            )

            token_positions_scales = self.hparams.spatial_scale_base / torch.tensor(
                token_positions.shape[1:],
                dtype=token_positions.dtype,
                device=token_positions.device,
            )

            token_positions_scales = einops.repeat(
                token_positions_scales,
                "chan -> chan height width",
                height=height, width=width,
            )

            # time
            token_times = frame["time_index"] * torch.ones_like(
                token_positions[0],
                dtype=token_positions.dtype,
                device=token_positions.device,
            )[None]

            token_times_scales = self.hparams.temporal_scale_base * torch.ones(
                1, height, width,
                dtype=token_positions.dtype,
                device=token_positions.device,
            )

            # combine positional encodings
            token_encodings = torch.concat([
                token_positions,
                token_times,
            ])
            token_scales = torch.concat([
                token_positions_scales,
                token_times_scales,
            ])

            token_encodings = self.position_encoder(token_encodings[None], token_scales[None])[0]

            example_tokens.append(token_encodings)
        return example_tokens

    def forward(self, batch):
        """
        Example:
            >>> from watch.tasks import fusion
            >>> from watch.tasks.fusion.architectures.transformer import TransformerEncoderDecoder
            >>> position_encoder = fusion.methods.heterogeneous.ScaleAgnostictPositionalEncoder(3)
            >>> backbone = TransformerEncoderDecoder(
            >>>     encoder_depth=1,
            >>>     decoder_depth=1,
            >>>     dim=position_encoder.output_dim + 16,
            >>>     queries_dim=position_encoder.output_dim,
            >>>     logits_dim=16,
            >>>     cross_heads=1,
            >>>     latent_heads=1,
            >>>     cross_dim_head=1,
            >>>     latent_dim_head=1,
            >>> )
            >>> channels, classes, dataset_stats = fusion.methods.HeterogeneousModel.demo_dataset_stats()
            >>> model = fusion.methods.HeterogeneousModel(
            >>>     classes=classes,
            >>>     dataset_stats=dataset_stats,
            >>>     input_sensorchan=channels,
            >>>     backbone=backbone,
            >>>     position_encoder=position_encoder,
            >>> )
            >>> batch = model.demo_batch(width=64, height=65)
            >>> batch += model.demo_batch(width=55, height=75)
            >>> outputs = model.forward(batch)
            >>> for task_key, task_outputs in outputs.items():
            >>>     if "probs" in task_key: continue
            >>>     if task_key == "class": task_key = "class_idxs"
            >>>     for task_pred, example in zip(task_outputs, batch):
            >>>         for frame_idx, (frame_pred, frame) in enumerate(zip(task_pred, example["frames"])):
            >>>             if (frame_idx == 0) and task_key.startswith("change"): continue
            >>>             assert frame_pred.shape[1:] == frame[task_key].shape, f"{frame_pred.shape} should equal {frame[task_key].shape} for task '{task_key}'"

        Example:
            >>> from watch.tasks import fusion
            >>> from watch.tasks.fusion.architectures.transformer import TransformerEncoderDecoder
            >>> position_encoder = fusion.methods.heterogeneous.ScaleAgnostictPositionalEncoder(3)
            >>> backbone = TransformerEncoderDecoder(
            >>>     encoder_depth=1,
            >>>     decoder_depth=1,
            >>>     dim=position_encoder.output_dim + 16,
            >>>     queries_dim=position_encoder.output_dim,
            >>>     logits_dim=16,
            >>>     cross_heads=1,
            >>>     latent_heads=1,
            >>>     cross_dim_head=1,
            >>>     latent_dim_head=1,
            >>> )
            >>> channels, classes, dataset_stats = fusion.methods.HeterogeneousModel.demo_dataset_stats()
            >>> model = fusion.methods.HeterogeneousModel(
            >>>     classes=classes,
            >>>     dataset_stats=dataset_stats,
            >>>     input_sensorchan=channels,
            >>>     position_encoder=position_encoder,
            >>>     backbone=backbone,
            >>>     decoder="simple_conv",
            >>> )
            >>> batch = model.demo_batch(width=64, height=65)
            >>> batch += model.demo_batch(width=55, height=75)
            >>> outputs = model.forward(batch)
            >>> for task_key, task_outputs in outputs.items():
            >>>     if "probs" in task_key: continue
            >>>     if task_key == "class": task_key = "class_idxs"
            >>>     for task_pred, example in zip(task_outputs, batch):
            >>>         for frame_idx, (frame_pred, frame) in enumerate(zip(task_pred, example["frames"])):
            >>>             if (frame_idx == 0) and task_key.startswith("change"): continue
            >>>             assert frame_pred.shape[1:] == frame[task_key].shape, f"{frame_pred.shape} should equal {frame[task_key].shape} for task '{task_key}'"

        Example:
            >>> from watch.tasks import fusion
            >>> from watch.tasks.fusion.architectures.transformer import TransformerEncoderDecoder
            >>> position_encoder = fusion.methods.heterogeneous.ScaleAgnostictPositionalEncoder(3)
            >>> backbone = TransformerEncoderDecoder(
            >>>     encoder_depth=1,
            >>>     decoder_depth=1,
            >>>     dim=position_encoder.output_dim + 16,
            >>>     queries_dim=position_encoder.output_dim,
            >>>     logits_dim=16,
            >>>     cross_heads=1,
            >>>     latent_heads=1,
            >>>     cross_dim_head=1,
            >>>     latent_dim_head=1,
            >>> )
            >>> channels, classes, dataset_stats = fusion.methods.HeterogeneousModel.demo_dataset_stats()
            >>> model = fusion.methods.HeterogeneousModel(
            >>>     classes=classes,
            >>>     dataset_stats=dataset_stats,
            >>>     input_sensorchan=channels,
            >>>     position_encoder=position_encoder,
            >>>     backbone=backbone,
            >>>     decoder="trans_conv",
            >>> )
            >>> batch = model.demo_batch(width=64, height=65)
            >>> batch += model.demo_batch(width=55, height=75)
            >>> outputs = model.forward(batch)
            >>> for task_key, task_outputs in outputs.items():
            >>>     if "probs" in task_key: continue
            >>>     if task_key == "class": task_key = "class_idxs"
            >>>     for task_pred, example in zip(task_outputs, batch):
            >>>         for frame_idx, (frame_pred, frame) in enumerate(zip(task_pred, example["frames"])):
            >>>             if (frame_idx == 0) and task_key.startswith("change"): continue
            >>>             assert frame_pred.shape[1:] == frame[task_key].shape, f"{frame_pred.shape} should equal {frame[task_key].shape} for task '{task_key}'"

        Example:
            >>> from watch.tasks import fusion
            >>> from watch.tasks.fusion.architectures.transformer import TransformerEncoderDecoder
            >>> position_encoder = fusion.methods.heterogeneous.ScaleAgnostictPositionalEncoder(3)
            >>> backbone = TransformerEncoderDecoder(
            >>>     encoder_depth=1,
            >>>     decoder_depth=0,
            >>>     dim=position_encoder.output_dim + 16,
            >>>     queries_dim=0,
            >>>     logits_dim=16,
            >>>     cross_heads=1,
            >>>     latent_heads=1,
            >>>     cross_dim_head=1,
            >>>     latent_dim_head=1,
            >>> )
            >>> channels, classes, dataset_stats = fusion.methods.HeterogeneousModel.demo_dataset_stats()
            >>> model = fusion.methods.HeterogeneousModel(
            >>>     classes=classes,
            >>>     dataset_stats=dataset_stats,
            >>>     input_sensorchan=channels,
            >>>     position_encoder=position_encoder,
            >>>     backbone=backbone,
            >>>     decoder="trans_conv",
            >>> )
            >>> batch = model.demo_batch(width=64, height=65)
            >>> batch += model.demo_batch(width=55, height=75)
            >>> outputs = model.forward(batch)
            >>> for task_key, task_outputs in outputs.items():
            >>>     if "probs" in task_key: continue
            >>>     if task_key == "class": task_key = "class_idxs"
            >>>     for task_pred, example in zip(task_outputs, batch):
            >>>         for frame_idx, (frame_pred, frame) in enumerate(zip(task_pred, example["frames"])):
            >>>             if (frame_idx == 0) and task_key.startswith("change"): continue
            >>>             assert frame_pred.shape[1:] == frame[task_key].shape, f"{frame_pred.shape} should equal {frame[task_key].shape} for task '{task_key}'"

        Example:
            >>> # xdoctest: +REQUIRES(module:mmseg)
            >>> from watch.tasks import fusion
            >>> from watch.tasks.fusion.architectures.transformer import MM_VITEncoderDecoder
            >>> position_encoder = fusion.methods.heterogeneous.ScaleAgnostictPositionalEncoder(3)
            >>> backbone = MM_VITEncoderDecoder(
            >>>     dim=position_encoder.output_dim + 16,
            >>>     queries_dim=position_encoder.output_dim,
            >>>     logits_dim=16,
            >>> )
            >>> channels, classes, dataset_stats = fusion.methods.HeterogeneousModel.demo_dataset_stats()
            >>> model = fusion.methods.HeterogeneousModel(
            >>>     classes=classes,
            >>>     dataset_stats=dataset_stats,
            >>>     input_sensorchan=channels,
            >>>     backbone=backbone,
            >>>     position_encoder=position_encoder,
            >>> )
            >>> batch = model.demo_batch(width=64, height=65)
            >>> batch += model.demo_batch(width=55, height=75)
            >>> outputs = model.forward(batch)
            >>> for task_key, task_outputs in outputs.items():
            >>>     if "probs" in task_key: continue
            >>>     if task_key == "class": task_key = "class_idxs"
            >>>     for task_pred, example in zip(task_outputs, batch):
            >>>         for frame_idx, (frame_pred, frame) in enumerate(zip(task_pred, example["frames"])):
            >>>             if (frame_idx == 0) and task_key.startswith("change"): continue
            >>>             assert frame_pred.shape[1:] == frame[task_key].shape, f"{frame_pred.shape} should equal {frame[task_key].shape} for task '{task_key}'"

        Example:
            >>> # xdoctest: +REQUIRES(module:mmseg)
            >>> from watch.tasks import fusion
            >>> position_encoder = fusion.methods.heterogeneous.ScaleAgnostictPositionalEncoder(3)
            >>> channels, classes, dataset_stats = fusion.methods.HeterogeneousModel.demo_dataset_stats()
            >>> self = fusion.methods.HeterogeneousModel(
            >>>     classes=classes,
            >>>     dataset_stats=dataset_stats,
            >>>     input_sensorchan=channels,
            >>>     #token_dim=708,
            >>>     token_dim=768 - 60,
            >>>     backbone='vit_B_16_imagenet1k',
            >>>     position_encoder=position_encoder,
            >>> )
            >>> batch = self.demo_batch(width=64, height=65)
            >>> batch += self.demo_batch(width=55, height=75)
            >>> outputs = self.forward(batch)
            >>> for task_key, task_outputs in outputs.items():
            >>>     if "probs" in task_key: continue
            >>>     if task_key == "class": task_key = "class_idxs"
            >>>     for task_pred, example in zip(task_outputs, batch):
            >>>         for frame_idx, (frame_pred, frame) in enumerate(zip(task_pred, example["frames"])):
            >>>             if (frame_idx == 0) and task_key.startswith("change"): continue
            >>>             assert frame_pred.shape[1:] == frame[task_key].shape, f"{frame_pred.shape} should equal {frame[task_key].shape} for task '{task_key}'"

        Ignore:
            from watch.tasks import fusion
            from watch.tasks.fusion.architectures.transformer import TransformerEncoderDecoder
            position_encoder = watch.tasks.fusion.methods.heterogeneous.MipNerfPositionalEncoder(in_dims=3, max_freq=3, num_freqs=16)
            token_dim = 256
            backbone = TransformerEncoderDecoder(
                encoder_depth=6,
                decoder_depth=0,
                dim=position_encoder.output_dim + token_dim,
                queries_dim=position_encoder.output_dim,
                logits_dim=token_dim,
                latent_dim_head=1024,
            )
            channels, classes, dataset_stats = fusion.methods.HeterogeneousModel.demo_dataset_stats()
            model = fusion.methods.HeterogeneousModel(
                token_dim=token_dim,
                token_width=8,
                classes=classes,
                dataset_stats=dataset_stats,
                input_sensorchan=channels,
                position_encoder=position_encoder,
                backbone=backbone,
                spatial_scale_base=1,
                global_change_weight=0,
                global_class_weight=0,
                global_saliency_weight=1,
                decoder="simple_conv",
            )
            batch = model.demo_batch(width=64, height=65)
            batch += model.demo_batch(width=55, height=75)
            outputs = model.forward(batch)


        """

        # ==================
        # Compute input sequences and shapes
        # ==================

        # Lists to stash sequences and shapes
        orig_input_shapes = []
        orig_input_seqs = []

        for example in batch:

            # Each example, containing potentially more than one mode,
            # is stemmed and then we save its original shape
            input_tokens = self.process_input_tokens(example)
            input_shapes = [
                [
                    mode_tokens.shape[1:]
                    for mode_tokens in frame_tokens
                ]
                for frame_tokens in input_tokens
            ]
            orig_input_shapes.append(input_shapes)

            # For the downstream transformer, we flatten and concatenate the
            # stemmed tokens
            input_token_seq = torch.concat([
                torch.concat([
                    einops.rearrange(mode_tokens, "chan ... -> (...) chan")
                    for mode_tokens in frame_tokens
                ])
                for frame_tokens in input_tokens
            ])
            orig_input_seqs.append(input_token_seq)

        if len(orig_input_seqs) == 0:
            print(f'batch={batch}')
            print('Skipping batch')
            return None

        self._prev_batch_size = len(orig_input_seqs)

        # Each example may have a different number of tokens, so we perform
        # some padding and compute a mask of where those padded tokens are

        input_seqs = nn.utils.rnn.pad_sequence(
            orig_input_seqs,
            batch_first=True,
            padding_value=self.magic_padding_value,
        )
        # Remove the placeholder
        input_masks = input_seqs[..., 0] > self.magic_padding_value
        input_seqs[~input_masks] = 0.

        # ==================
        # Compute query sequences and shapes
        # (Should be similar/identical to the input proceedure)
        # BUT only if we need to
        # ==================

        B, S, D = input_seqs.shape

        if self.pre_backbone is not None:
            # Fixup dims for the backbone
            input_seqs = self.pre_backbone(input_seqs.view(-1, D)).view(B, S, -1)

        has_decoder = getattr(self.backbone, 'has_decoder', False)
        self.backbone.has_decoder = has_decoder
        if has_decoder:
            # Lists to stash sequences and shapes
            orig_query_shapes = []
            orig_query_seqs = []

            for example in batch:

                # Each example, containing potentially more than one task,
                # a map of query position tokens are computed and then we save
                # their original shape
                query_tokens = self.process_query_tokens(example)
                query_shapes = [
                    frame_tokens.shape[1:]
                    for frame_tokens in query_tokens
                ]
                orig_query_shapes.append(query_shapes)

                # For the downstream transformer, we flatten and concatenate
                # the position embeddings
                query_token_seq = torch.concat([
                    einops.rearrange(frame_tokens, "chan ... -> (...) chan")
                    for frame_tokens in query_tokens
                ])
                orig_query_seqs.append(query_token_seq)

            # Each example may have a different number of queries, so we perform
            # some padding and compute a mask of where those padded tokens are
            query_seqs = nn.utils.rnn.pad_sequence(
                orig_query_seqs,
                batch_first=True,
                padding_value=self.magic_padding_value,
            )
            # Remove the placeholder
            query_masks = query_seqs[..., 0] > self.magic_padding_value
            query_seqs[~query_masks] = 0.

        # ==================
        # Forward pass!
        # ==================
        if self.backbone.has_decoder:
            output_seqs = self.backbone(
                input_seqs,
                mask=input_masks,
                queries=query_seqs,
            )
            output_shapes = orig_query_shapes
            output_masks = query_masks
        else:
            # batch_first = getattr(self.backbone, 'batch_first', True)
            is_sits_bert = getattr(self.backbone, 'is_sits_bert', False)
            if is_sits_bert:
                # Special case for pretrained BERT
                # TODO: wrap the model to conform to the API here instead
                # of directly hacking this function.
                _input_seqs = input_seqs.transpose(0, 1)
                # _input_masks = input_masks.transpose(0, 1)
                _output_seqs = self.backbone(
                    _input_seqs,
                    src_key_padding_mask=~input_masks,
                )
                output_seqs = _output_seqs.transpose(0, 1)
                output_shapes = orig_input_shapes
                output_masks = input_masks
            else:
                # Normal case.
                output_seqs = self.backbone(
                    input_seqs,
                    mask=input_masks,
                )
                output_shapes = orig_input_shapes
                output_masks = input_masks

<<<<<<< HEAD
            HACK_TOKEN_DIMS = 1
=======
            # Uncomment if old sits models need repackaing
            HACK_TOKEN_DIMS = self.post_backbone is None
>>>>>>> 42f9ab50
            if HACK_TOKEN_DIMS:
                # hack for VIT. Drops feature dims to allow for running
                if output_seqs.shape[2] != self.hparams.token_dim:
                    output_seqs = output_seqs[:, :, 0:self.hparams.token_dim]
<<<<<<< HEAD
=======

        if self.post_backbone is not None:
            # Fixup dims for the backbone
            output_seqs = self.post_backbone(output_seqs.view(-1, output_seqs.shape[-1]))
            output_seqs = output_seqs.view(B, S, -1)
>>>>>>> 42f9ab50

        # ==================
        # Decompose outputs into the appropriate output shape
        # ==================

        # The container for all of our outputs
        outputs = dict()

        for task_name, task_head in self.heads.items():
            task_outputs = []
            task_probs = []
            for output_seq, query_mask, frame_shapes, example in zip(output_seqs, output_masks, output_shapes, batch):
                output_seq = output_seq[query_mask]  # only want valid values we actually requested

                seq_outputs = []
                seq_probs = []
                frame_sizes = [
                    np.reshape(pos_shape_seq, [-1, 2]).prod(axis=1).sum()
                    for pos_shape_seq in frame_shapes
                ]
                output_frame_seqs = torch.split(output_seq, frame_sizes)
                for output_frame_seq, frame_shape, frame in zip(output_frame_seqs, frame_shapes, example["frames"]):

                    if self.backbone.has_decoder:
                        # Rearrange token subsequence into image shaped tensor
                        height, width = frame_shape
                        output = einops.rearrange(
                            output_frame_seq,
                            "(height width) chan -> chan height width",
                            height=height, width=width,
                        )

                    else:
                        max_mode_size = (
                            max([h for h, _ in frame_shape]),
                            max([w for _, w in frame_shape]),
                        )
                        mode_sizes = [h * w for h, w in frame_shape]
                        output_mode_seqs = torch.split(output_frame_seq, mode_sizes)

                        output = torch.mean(torch.concat([
                            torch.nn.functional.interpolate(
                                einops.rearrange(
                                    mode_seq,
                                    "(height width) chan -> 1 chan height width",
                                    height=mode_height, width=mode_width,
                                ),
                                size=max_mode_size,
                                mode='bilinear',
                                align_corners=True,
                            )
                            for mode_seq, (mode_height, mode_width) in zip(output_mode_seqs, frame_shape)
                        ], dim=0), dim=0)

                        # # If we might need to upsample our predictions
                        # output = nn.functional.upsample_bilinear(output[None], size=[tar_height, tar_width])[0]

                    # Compute task preds
                    output = task_head(output[None])[0]

                    # Clip to desired shape
                    tar_height, tar_width = frame["output_dims"]
                    output = output[:, :tar_height, :tar_width]

                    probs = einops.rearrange(output, "chan height width -> height width chan")
                    if task_name == "change":
                        probs = probs.sigmoid()[..., 1]
                    else:
                        probs = probs.softmax(dim=-1)

                    seq_outputs.append(output)
                    seq_probs.append(probs)
                task_outputs.append(seq_outputs)
                task_probs.append(seq_probs)
            outputs[task_name] = task_outputs
            outputs[f"{task_name}_probs"] = task_probs

        return outputs

    def shared_step(self, batch, batch_idx=None, stage="train", with_loss=True):
        """
        Example:
            >>> from watch.tasks import fusion
            >>> import torch
            >>> from watch.tasks.fusion.architectures.transformer import TransformerEncoderDecoder
            >>> position_encoder = fusion.methods.heterogeneous.ScaleAgnostictPositionalEncoder(3)
            >>> backbone = TransformerEncoderDecoder(
            >>>     encoder_depth=1,
            >>>     decoder_depth=1,
            >>>     dim=position_encoder.output_dim + 16,
            >>>     queries_dim=position_encoder.output_dim,
            >>>     logits_dim=16,
            >>>     cross_heads=1,
            >>>     latent_heads=1,
            >>>     cross_dim_head=1,
            >>>     latent_dim_head=1,
            >>> )
            >>> channels, classes, dataset_stats = fusion.methods.HeterogeneousModel.demo_dataset_stats()
            >>> model = fusion.methods.HeterogeneousModel(
            >>>     classes=classes,
            >>>     dataset_stats=dataset_stats,
            >>>     input_sensorchan=channels,
            >>>     position_encoder=position_encoder,
            >>>     decoder="trans_conv",
            >>>     backbone=backbone,
            >>> )
            >>> batch = model.demo_batch(batch_size=2, width=64, height=65, num_timesteps=3)
            >>> outputs = model.shared_step(batch)
            >>> optimizer = torch.optim.Adam(model.parameters())
            >>> optimizer.zero_grad()
            >>> loss = outputs["loss"]
            >>> loss.backward()
            >>> optimizer.step()

        Example:
            >>> from watch.tasks import fusion
            >>> import torch
            >>> from watch.tasks.fusion.architectures.transformer import TransformerEncoderDecoder
            >>> position_encoder = fusion.methods.heterogeneous.ScaleAgnostictPositionalEncoder(3)
            >>> backbone = TransformerEncoderDecoder(
            >>>     encoder_depth=1,
            >>>     decoder_depth=1,
            >>>     dim=position_encoder.output_dim + 16,
            >>>     queries_dim=position_encoder.output_dim,
            >>>     logits_dim=16,
            >>>     cross_heads=1,
            >>>     latent_heads=1,
            >>>     cross_dim_head=1,
            >>>     latent_dim_head=1,
            >>> )
            >>> channels, classes, dataset_stats = fusion.methods.HeterogeneousModel.demo_dataset_stats()
            >>> model = fusion.methods.HeterogeneousModel(
            >>>     classes=classes,
            >>>     dataset_stats=dataset_stats,
            >>>     input_sensorchan=channels,
            >>>     position_encoder=position_encoder,
            >>>     decoder="trans_conv",
            >>>     backbone=backbone,
            >>> )
            >>> batch = model.demo_batch(batch_size=2, width=64, height=65, num_timesteps=3)
            >>> batch += [None]
            >>> outputs = model.shared_step(batch)
            >>> optimizer = torch.optim.Adam(model.parameters())
            >>> optimizer.zero_grad()
            >>> loss = outputs["loss"]
            >>> loss.backward()
            >>> optimizer.step()

        Example:
            >>> from watch.tasks import fusion
            >>> import torch
            >>> from watch.tasks.fusion.architectures.transformer import TransformerEncoderDecoder
            >>> position_encoder = fusion.methods.heterogeneous.ScaleAgnostictPositionalEncoder(3)
            >>> backbone = TransformerEncoderDecoder(
            >>>     encoder_depth=1,
            >>>     decoder_depth=1,
            >>>     dim=position_encoder.output_dim + 16,
            >>>     queries_dim=position_encoder.output_dim,
            >>>     logits_dim=16,
            >>>     cross_heads=1,
            >>>     latent_heads=1,
            >>>     cross_dim_head=1,
            >>>     latent_dim_head=1,
            >>> )
            >>> channels, classes, dataset_stats = fusion.methods.HeterogeneousModel.demo_dataset_stats()
            >>> model = fusion.methods.HeterogeneousModel(
            >>>     classes=classes,
            >>>     dataset_stats=dataset_stats,
            >>>     input_sensorchan=channels,
            >>>     position_encoder=position_encoder,
            >>>     decoder="trans_conv",
            >>>     backbone=backbone,
            >>> )
            >>> batch = model.demo_batch(width=64, height=65)
            >>> for cutoff in [-1, -2]:
            >>>     degraded_example = model.demo_batch(width=55, height=75, num_timesteps=3)[0]
            >>>     degraded_example["frames"] = degraded_example["frames"][:cutoff]
            >>>     batch += [degraded_example]
            >>> outputs = model.shared_step(batch)
            >>> optimizer = torch.optim.Adam(model.parameters())
            >>> optimizer.zero_grad()
            >>> loss = outputs["loss"]
            >>> loss.backward()
            >>> optimizer.step()

        Example:
            >>> from watch.tasks import fusion
            >>> import torch
            >>> from watch.tasks.fusion.architectures.transformer import TransformerEncoderDecoder
            >>> position_encoder = fusion.methods.heterogeneous.ScaleAgnostictPositionalEncoder(3)
            >>> backbone = TransformerEncoderDecoder(
            >>>     encoder_depth=1,
            >>>     decoder_depth=1,
            >>>     dim=position_encoder.output_dim + 16,
            >>>     queries_dim=position_encoder.output_dim,
            >>>     logits_dim=16,
            >>>     cross_heads=1,
            >>>     latent_heads=1,
            >>>     cross_dim_head=1,
            >>>     latent_dim_head=1,
            >>> )
            >>> channels, classes, dataset_stats = fusion.methods.HeterogeneousModel.demo_dataset_stats()
            >>> model = fusion.methods.HeterogeneousModel(
            >>>     classes=classes,
            >>>     dataset_stats=dataset_stats,
            >>>     input_sensorchan=channels,
            >>>     position_encoder=position_encoder,
            >>>     decoder="trans_conv",
            >>>     backbone=backbone,
            >>> )
            >>> batch = model.demo_batch(batch_size=1, width=64, height=65, num_timesteps=3, nans=0.1)
            >>> batch += model.demo_batch(batch_size=1, width=64, height=65, num_timesteps=3, nans=0.5)
            >>> batch += model.demo_batch(batch_size=1, width=64, height=65, num_timesteps=3, nans=1.0)
            >>> outputs = model.shared_step(batch)
            >>> optimizer = torch.optim.Adam(model.parameters())
            >>> optimizer.zero_grad()
            >>> loss = outputs["loss"]
            >>> loss.backward()
            >>> optimizer.step()
        """

        # FIXME: why are we getting nones here?
        batch = [
            ex
            for ex in batch
            if (ex is not None)
            # and (len(ex["frames"]) > 0)
        ]

        batch_size = len(batch)

        outputs = self(batch)
        if outputs is None:
            return None

        if not with_loss:
            return outputs

        frame_losses = []
        for task_name in self.heads:
            for pred_seq, example in zip(outputs[task_name], batch):
                for pred, frame in zip(pred_seq, example["frames"]):

                    task_labels_key = self.task_to_keynames[task_name]["labels"]
                    labels = frame[task_labels_key]

                    self.log(f"{stage}_{task_name}_logit_mean", pred.mean(),
                             batch_size=batch_size, rank_zero_only=True)

                    if labels is None:
                        continue

                    # FIXME: This is necessary because sometimes when data.input_space_scale==native, label shapes and output_dims dont match!
                    if pred.shape[1:] != labels.shape:
                        pred = nn.functional.interpolate(
                            pred[None],
                            size=labels.shape,
                            mode="bilinear",
                        )[0]

                    task_weights_key = self.task_to_keynames[task_name]["weights"]
                    task_weights = frame[task_weights_key]

                    valid_mask = (task_weights > 0.)
                    pred_ = pred[:, valid_mask]
                    task_weights_ = task_weights[valid_mask]

                    criterion = self.criterions[task_name]
                    if criterion.target_encoding == 'index':
                        loss_labels = labels.long()
                        loss_labels_ = loss_labels[valid_mask]
                    elif criterion.target_encoding == 'onehot':
                        # Note: 1HE is much easier to work with
                        loss_labels = kwarray.one_hot_embedding(
                            labels.long(),
                            criterion.in_channels,
                            dim=0)
                        loss_labels_ = loss_labels[:, valid_mask]
                    else:
                        raise KeyError(criterion.target_encoding)

                    loss = criterion(
                        pred_[None],
                        loss_labels_[None],
                    )

                    if loss.isnan().any():
                        print('!!!!!!!!!!!!!!!!!!!')
                        print('!!!!!!!!!!!!!!!!!!!')
                        print('Discovered NaN loss')
                        print('loss = {}'.format(ub.urepr(loss, nl=1)))
                        print('pred = {}'.format(ub.urepr(pred, nl=1)))
                        print('frame = {}'.format(ub.urepr(frame, nl=1)))
                        print('!!!!!!!!!!!!!!!!!!!')
                        print('!!!!!!!!!!!!!!!!!!!')

                    loss *= task_weights_
                    frame_losses.append(
                        self.global_head_weights[task_name] * loss.mean()
                    )
                    metric_values = self.head_metrics[f"{stage}_stage"][task_name](
                        pred.argmax(dim=0).flatten(),
                        # pred[None],
                        labels.flatten().long(),
                    )
                    self.log_dict(
                        metric_values,
                        prog_bar=True,
                        batch_size=batch_size,
                    )

        outputs["loss"] = sum(frame_losses) / len(frame_losses)
        self.log(f"{stage}_loss", outputs["loss"], prog_bar=True, batch_size=batch_size)
        return outputs

#     def shared_step(self, batch, batch_idx=None, with_loss=True):
#         outputs = {
#             "change_probs": [
#                 [
#                     0.5 * torch.ones(*frame["output_dims"])
#                     for frame in example["frames"]
#                     if frame["change"] != None
#                 ]
#                 for example in batch
#             ],
#             "saliency_probs": [
#                 [
#                     torch.ones(*frame["output_dims"], 2).sigmoid()
#                     for frame in example["frames"]
#                 ]
#                 for example in batch
#             ],
#             "class_probs": [
#                 [
#                     torch.ones(*frame["output_dims"], self.num_classes).softmax(dim=-1)
#                     for frame in example["frames"]
#                 ]
#                 for example in batch
#             ],
#         }

#         if with_loss:
#             outputs["loss"] = self.dummy_param

#         return outputs

    @profile
    def training_step(self, batch, batch_idx=None):
        outputs = self.shared_step(batch, batch_idx=batch_idx, stage='train')
        return outputs

    @profile
    def validation_step(self, batch, batch_idx=None):
        outputs = self.shared_step(batch, batch_idx=batch_idx, stage='val')
        return outputs

    @profile
    def test_step(self, batch, batch_idx=None):
        outputs = self.shared_step(batch, batch_idx=batch_idx, stage='test')
        return outputs

    @profile
    def predict_step(self, batch, batch_idx=None):
        outputs = self.shared_step(batch, batch_idx=batch_idx, stage='predict',
                                   with_loss=False)
        return outputs

    # this is a special thing for the predict step
    forward_step = shared_step

    def log_grad_norm(self, grad_norm_dict) -> None:
        """Override this method to change the default behaviour of ``log_grad_norm``.

        Overloads log_grad_norm so we can supress the batch_size warning
        """
        self.log_dict(grad_norm_dict, on_step=True, on_epoch=True,
                      prog_bar=False, logger=True,
                      batch_size=self._prev_batch_size)

    def save_package(self, package_path, verbose=1):
        """

        CommandLine:
            xdoctest -m watch.tasks.fusion.methods.heterogeneous HeterogeneousModel.save_package

        Example:
            >>> # Test without datamodule
            >>> import ubelt as ub
            >>> from os.path import join
            >>> #from watch.tasks.fusion.methods.heterogeneous import *  # NOQA
            >>> dpath = ub.Path.appdir('watch/tests/package').ensuredir()
            >>> package_path = join(dpath, 'my_package.pt')

            >>> # Use one of our fusion.architectures in a test
            >>> from watch.tasks.fusion import methods
            >>> from watch.tasks.fusion import datamodules
            >>> from watch.tasks.fusion.architectures.transformer import TransformerEncoderDecoder
            >>> position_encoder = methods.heterogeneous.ScaleAgnostictPositionalEncoder(3)
            >>> backbone = TransformerEncoderDecoder(
            >>>     encoder_depth=1,
            >>>     decoder_depth=1,
            >>>     dim=position_encoder.output_dim + 16,
            >>>     queries_dim=position_encoder.output_dim,
            >>>     logits_dim=16,
            >>>     cross_heads=1,
            >>>     latent_heads=1,
            >>>     cross_dim_head=1,
            >>>     latent_dim_head=1,
            >>> )
            >>> model = self = methods.HeterogeneousModel(
            >>>     position_encoder=position_encoder,
            >>>     input_sensorchan=5,
            >>>     decoder="upsample",
            >>>     backbone=backbone,
            >>> )

            >>> # Save the model (TODO: need to save datamodule as well)
            >>> model.save_package(package_path)

            >>> # Test that the package can be reloaded
            >>> #recon = methods.HeterogeneousModel.load_package(package_path)
            >>> from watch.tasks.fusion.utils import load_model_from_package
            >>> recon = load_model_from_package(package_path)
            >>> # Check consistency and data is actually different
            >>> recon_state = recon.state_dict()
            >>> model_state = model.state_dict()
            >>> assert recon is not model
            >>> assert set(recon_state) == set(recon_state)
            >>> for key in recon_state.keys():
            >>>     assert (model_state[key] == recon_state[key]).all()
            >>>     assert model_state[key] is not recon_state[key]

        Example:
            >>> # Test without datamodule
            >>> import ubelt as ub
            >>> from os.path import join
            >>> #from watch.tasks.fusion.methods.heterogeneous import *  # NOQA
            >>> dpath = ub.Path.appdir('watch/tests/package').ensuredir()
            >>> package_path = join(dpath, 'my_package.pt')

            >>> # Use one of our fusion.architectures in a test
            >>> from watch.tasks.fusion import methods
            >>> from watch.tasks.fusion import datamodules
            >>> from watch.tasks.fusion.architectures.transformer import TransformerEncoderDecoder
            >>> position_encoder = methods.heterogeneous.ScaleAgnostictPositionalEncoder(3)
            >>> backbone = TransformerEncoderDecoder(
            >>>     encoder_depth=1,
            >>>     decoder_depth=1,
            >>>     dim=position_encoder.output_dim + 16,
            >>>     queries_dim=position_encoder.output_dim,
            >>>     logits_dim=16,
            >>>     cross_heads=1,
            >>>     latent_heads=1,
            >>>     cross_dim_head=1,
            >>>     latent_dim_head=1,
            >>> )
            >>> model = self = methods.HeterogeneousModel(
            >>>     position_encoder=position_encoder,
            >>>     input_sensorchan=5,
            >>>     decoder="simple_conv",
            >>>     backbone=backbone,
            >>> )

            >>> # Save the model (TODO: need to save datamodule as well)
            >>> model.save_package(package_path)

            >>> # Test that the package can be reloaded
            >>> #recon = methods.HeterogeneousModel.load_package(package_path)
            >>> from watch.tasks.fusion.utils import load_model_from_package
            >>> recon = load_model_from_package(package_path)
            >>> # Check consistency and data is actually different
            >>> recon_state = recon.state_dict()
            >>> model_state = model.state_dict()
            >>> assert recon is not model
            >>> assert set(recon_state) == set(recon_state)
            >>> for key in recon_state.keys():
            >>>     assert (model_state[key] == recon_state[key]).all()
            >>>     assert model_state[key] is not recon_state[key]

        Example:
            >>> # Test without datamodule
            >>> import ubelt as ub
            >>> from os.path import join
            >>> #from watch.tasks.fusion.methods.heterogeneous import *  # NOQA
            >>> dpath = ub.Path.appdir('watch/tests/package').ensuredir()
            >>> package_path = join(dpath, 'my_package.pt')

            >>> # Use one of our fusion.architectures in a test
            >>> from watch.tasks.fusion import methods
            >>> from watch.tasks.fusion import datamodules
            >>> from watch.tasks.fusion.architectures.transformer import TransformerEncoderDecoder
            >>> position_encoder = methods.heterogeneous.ScaleAgnostictPositionalEncoder(3)
            >>> backbone = TransformerEncoderDecoder(
            >>>     encoder_depth=1,
            >>>     decoder_depth=1,
            >>>     dim=position_encoder.output_dim + 16,
            >>>     queries_dim=position_encoder.output_dim,
            >>>     logits_dim=16,
            >>>     cross_heads=1,
            >>>     latent_heads=1,
            >>>     cross_dim_head=1,
            >>>     latent_dim_head=1,
            >>> )
            >>> model = self = methods.HeterogeneousModel(
            >>>     position_encoder=position_encoder,
            >>>     input_sensorchan=5,
            >>>     decoder="trans_conv",
            >>>     backbone=backbone,
            >>> )

            >>> # Save the model (TODO: need to save datamodule as well)
            >>> model.save_package(package_path)

            >>> # Test that the package can be reloaded
            >>> #recon = methods.HeterogeneousModel.load_package(package_path)
            >>> from watch.tasks.fusion.utils import load_model_from_package
            >>> recon = load_model_from_package(package_path)
            >>> # Check consistency and data is actually different
            >>> recon_state = recon.state_dict()
            >>> model_state = model.state_dict()
            >>> assert recon is not model
            >>> assert set(recon_state) == set(recon_state)
            >>> for key in recon_state.keys():
            >>>     assert (model_state[key] == recon_state[key]).all()
            >>>     assert model_state[key] is not recon_state[key]

        Ignore:
            7z l $HOME/.cache/watch/tests/package/my_package.pt
        """
        # import copy
        import json
        import torch.package

        # Fix an issue on 3.10 with torch 1.12
        from watch.utils.lightning_ext.callbacks.packager import _torch_package_monkeypatch
        _torch_package_monkeypatch()

        # shallow copy of self, to apply attribute hacks to
        # model = copy.copy(self)
        model = self

        backup_attributes = {}
        # Remove attributes we don't want to pickle before we serialize
        # then restore them
        unsaved_attributes = [
            'trainer',
            'train_dataloader',
            'val_dataloader',
            'test_dataloader',
            '_load_state_dict_pre_hooks',  # lightning 1.5
            '_trainer',  # lightning 1.7
        ]
        for key in unsaved_attributes:
            try:
                val = getattr(model, key, None)
            except Exception:
                val = None
            if val is not None:
                backup_attributes[key] = val

        train_dpath_hint = getattr(model, 'train_dpath_hint', None)
        if model.has_trainer:
            if train_dpath_hint is None:
                train_dpath_hint = model.trainer.log_dir
            datamodule = model.trainer.datamodule
            if datamodule is not None:
                model.datamodule_hparams = datamodule.hparams

        metadata_fpaths = []
        if train_dpath_hint is not None:
            train_dpath_hint = ub.Path(train_dpath_hint)
            metadata_fpaths += list(train_dpath_hint.glob('hparams.yaml'))
            metadata_fpaths += list(train_dpath_hint.glob('fit_config.yaml'))
            metadata_fpaths += list(train_dpath_hint.glob('config.yaml'))

        try:
            for key in backup_attributes.keys():
                setattr(model, key, None)
            arch_name = 'model.pkl'
            module_name = 'watch_tasks_fusion'
            """
            exp = torch.package.PackageExporter(package_path, verbose=True)
            """
            with torch.package.PackageExporter(package_path) as exp:
                # TODO: this is not a problem yet, but some package types (mainly
                # binaries) will need to be excluded and added as mocks
                exp.extern('**', exclude=['watch.tasks.fusion.**'])
                exp.intern('watch.tasks.fusion.**', allow_empty=False)

                # Attempt to standardize some form of package metadata that can
                # allow for model importing with fewer hard-coding requirements

                # TODO:
                # Add information about how this was trained, and what epoch it
                # was saved at.
                package_header = {
                    'version': '0.1.0',
                    'arch_name': arch_name,
                    'module_name': module_name,
                }

                exp.save_text(
                    'package_header', 'package_header.json',
                    json.dumps(package_header)
                )
                exp.save_pickle(module_name, arch_name, model)

                # Save metadata
                for meta_fpath in metadata_fpaths:
                    with open(meta_fpath, 'r') as file:
                        text = file.read()
                    exp.save_text('package_header', meta_fpath.name, text)
        finally:
            # restore attributes
            for key, val in backup_attributes.items():
                setattr(model, key, val)<|MERGE_RESOLUTION|>--- conflicted
+++ resolved
@@ -407,8 +407,6 @@
                     cross_dim_head=1,
                     latent_dim_head=1,
                 )
-<<<<<<< HEAD
-=======
             elif backbone == 'wu-vit':
                 """
                     import watch
@@ -445,7 +443,6 @@
                 # post_backbone = nn.Linear(16, token_dim + position_encoder.output_dim)
                 post_backbone = nn.Linear(16, token_dim)
                 backbone = wu_mae.wu_backbone().transformer
->>>>>>> 42f9ab50
             elif backbone == 'sits-former':
                 """
                 Ignore:
@@ -1290,24 +1287,17 @@
                 output_shapes = orig_input_shapes
                 output_masks = input_masks
 
-<<<<<<< HEAD
-            HACK_TOKEN_DIMS = 1
-=======
             # Uncomment if old sits models need repackaing
             HACK_TOKEN_DIMS = self.post_backbone is None
->>>>>>> 42f9ab50
             if HACK_TOKEN_DIMS:
                 # hack for VIT. Drops feature dims to allow for running
                 if output_seqs.shape[2] != self.hparams.token_dim:
                     output_seqs = output_seqs[:, :, 0:self.hparams.token_dim]
-<<<<<<< HEAD
-=======
 
         if self.post_backbone is not None:
             # Fixup dims for the backbone
             output_seqs = self.post_backbone(output_seqs.view(-1, output_seqs.shape[-1]))
             output_seqs = output_seqs.view(B, S, -1)
->>>>>>> 42f9ab50
 
         # ==================
         # Decompose outputs into the appropriate output shape
