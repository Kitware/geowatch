--- conflicted
+++ resolved
@@ -205,8 +205,6 @@
         parser = parent_parser.add_argument_group("SemanticSegmentation")
         parser.add_argument("--learning_rate", default=1e-3, type=float)
         parser.add_argument("--weight_decay", default=0., type=float)
-<<<<<<< HEAD
-        parser.add_argument("--pos_weight", default=1.0, type=float)
         return parent_parser
 
 
@@ -301,6 +299,4 @@
         parser = parent_parser.add_argument_group("SemanticSegmentation")
         parser.add_argument("--learning_rate", default=1e-3, type=float)
         parser.add_argument("--weight_decay", default=0., type=float)
-=======
->>>>>>> d09f2b0e
         return parent_parser