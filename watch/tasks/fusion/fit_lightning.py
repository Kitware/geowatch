--- conflicted
+++ resolved
@@ -11,10 +11,7 @@
 
 import yaml
 from jsonargparse import set_loader, set_dumper
-<<<<<<< HEAD
-=======
 # from pytorch_lightning.utilities.rank_zero import rank_zero_only
->>>>>>> 42f9ab50
 
 
 # Not very safe, but needed to parse tuples e.g. datamodule.dataset_stats
@@ -177,22 +174,6 @@
             # apply_on="instantiate",
         )
 
-<<<<<<< HEAD
-        # We can remove this
-        # parser.add_argument(
-        #     '--profile',
-        #     action='store_true',
-        #     help=ub.paragraph(
-        #         '''
-        #         Fit does nothing with this flag. This just allows for `@xdev.profile`
-        #         profiling which checks sys.argv separately.
-
-        #         DEPRECATED: there is no longer any reason to use this. Set the
-        #         XDEV_PROFILE environment variable instead.
-        #         '''))
-
-=======
->>>>>>> 42f9ab50
         def data_value_getter(key):
             # Hack to call setup on the datamodule before linking args
             def get_value(data):
