--- conflicted
+++ resolved
@@ -11,8 +11,6 @@
 
 
 class Drop0AlignMSI_S2(pl.LightningDataModule):
-<<<<<<< HEAD
-=======
     """
     Ignore:
         >>> # Test requires having the drop0 data
@@ -26,7 +24,6 @@
 
     """
 
->>>>>>> d09f2b0e
     # TODO: all of the below values are derived from onera data, and not project data
 #     un-filtered
 #     mean =[
