--- conflicted
+++ resolved
@@ -49,15 +49,9 @@
     >>>     time_dims=7, window_dims=(196, 196),
     >>>     window_overlap=0,
     >>>     channels="(S2,L8):blue|green|red|nir",
-<<<<<<< HEAD
-    >>>     input_space_scale='10GSD',
-    >>>     window_space_scale='10GSD',
-    >>>     output_space_scale='1000GSD',
-=======
     >>>     input_space_scale='3.3GSD',
     >>>     window_space_scale='3.3GSD',
     >>>     output_space_scale='1GSD',
->>>>>>> 42f9ab50
     >>>     #normalize_peritem='nir',
     >>>     dist_weights=0,
     >>>     quality_threshold=0,
@@ -1590,10 +1584,7 @@
         # sequence should be. The requested output sequence could be disjoint
         # from the input sequence. It could also be aligned, or perhaps it is
         # just a single classification prediction over the entire sequence.
-<<<<<<< HEAD
-=======
         LOCAL_RANK = os.environ.get('LOCAL_RANK', '0')
->>>>>>> 42f9ab50
         item = {
             'producer_mode': self.mode,
             'producer_rank': LOCAL_RANK,
