# Abuse YAML notation to make a heredoc. This will be ignored by the CI.
.__doc__: &__doc__
    - | 

        Template for this files is (sort of) in
        ~/misc/templates/PYPKG/.gitlab-ci.yml

        # Note: expand yaml
        yaml merge-expand .gitlab-ci.yml _expandyml && cat _expandyml
         
        # GITLAB LINTER
        https://gitlab.kitware.com/smart/watch/-/ci/lint

        * Make sure you add Runners to your project 
        https://gitlab.org.com/smart/watch/-/settings/ci_cd 
        in Runners-> Shared Runners
        and Runners-> Available specific runners

        * Ensure that you are auto-cancel redundant pipelines.
        Navigate to https://gitlab.kitware.com/smart/watch/-/settings/ci_cd and ensure "Auto-cancel redundant pipelines" is checked.

        More details are here https://docs.gitlab.com/ee/ci/pipelines/settings.html#auto-cancel-redundant-pipelines


        TODO:

            - [ ] Optimize caching and creation of the conda environments

            - [X] Allow some network tests to run (and ensure we cache the
                  $HOME/.cache/watch) directory to prevent large
                  downloads.

            - [ ] Create a minimal no-network test suite

            - [ ] Ensure this script follows gitlab-CI best practices (its
                  current state did whataver was necessary to make it work)


# Abuse YAML notation to make a heredoc. This will be ignored by the CI.
stages:
    - lint
    - build
    - test
    - docker


### Conditionals ###

.if-merge-request: &if-merge-request
  if: >-
    $CI_MERGE_REQUEST_IID

.if-merged-into-default: &if-merged-into-default
  if: >-
    $CI_COMMIT_REF_NAME == $CI_DEFAULT_BRANCH && $CI_PIPELINE_SOURCE == "push"


### TEMPLATES ###
# Define common templates using YAML anchors

.common_template:
    &common_template
    variables:
        PIP_CACHE_DIR:
            "$CI_PROJECT_DIR/.cache/pip"
        CONDA_PKGS_DIRS:
            "$CI_PROJECT_DIR/.cache/conda/pkgs"
        CONDA_ENVS_PATH:
            "$CI_PROJECT_DIR/.cache/conda/envs"
        XDG_CACHE_HOME:
            "$CI_PROJECT_DIR/.cache/xdg_cache"
    tags:
        - aws
        - smart
        - docker
        - linux-x86_64
        #- linux
        #- linux-3.17
        - build

.common_template_docker:
  &common_template_docker
  tags:
    #- aws
    - smart
    - docker
    - linux-x86_64
    #- linux
    #- linux-3.17
    - build
  before_script:
    - docker info
    - docker login -u $CI_REGISTRY_USER -p $CI_REGISTRY_PASSWORD $CI_REGISTRY


.test_pyenv_loose_template:
    &test_pyenv_loose_template
    <<:
        *common_template
    stage:
        test

    before_script:
        - |
          export HOME="/root"
          export PYENV_ROOT="$HOME/.pyenv"
          if [ -d "$PYENV_ROOT" ]; then
              export PATH="$PYENV_ROOT/bin:$PATH"
              eval "$($PYENV_ROOT/bin/pyenv init -)"
              source $PYENV_ROOT/completions/pyenv.bash
              export PYENV_PREFIX=$(pyenv prefix)
          fi
          pyenv global 3.10
        - pip install wheel build
        - pip install --prefer-binary -r requirements/gdal.txt  # gdal is special
        - pip install --prefer-binary -e .[runtime,headless,development]

    script:
        - EAGER_IMPORT=1 python -c "import watch; print(watch.__version__)"
<<<<<<< HEAD
        - ./run_tests.py --network watch tests --capture=no --verbose
=======
        - ./run_tests.py --network watch tests --verbose
>>>>>>> 42f9ab50

    after_script:
        - du -sh .cache/*
        - du -sh .cache/xdg_cache/*
        - du -sh .cache/pip/*

    # Coverage is a regex that will parse the coverage from the test stdout
    coverage:
        '/TOTAL.+ ([0-9]{1,3}%)/'

    cache:
        key:
            loose-cache-v1
        paths:
            
            #- .cache/conda/envs/loose-watch-env  # better with or without this?
            - .cache/pip
            #- .cache/xdg_cache


.test_strict_template:
    &test_strict_template
    <<:
        *common_template
    stage:
        test

    before_script:
        - conda init bash
        - source ~/.bashrc
        - ls -al
        - ./dev/make_strict_req.sh
        - conda env create -f conda_env_strict.yml --prefix ".cache/conda/envs/strict-watch-env"
        - conda activate ".cache/conda/envs/strict-watch-env"
        - pip install -e .
        # Test with IARPA metrics
        # - pip install git+ssh://git@gitlab.kitware.com/smart/metrics-and-test-framework.git -U
    script:
        # Run a few quick checks first
        # 
        #- python -c "from pyproj import CRS ; print(CRS.from_user_input('crs84'))"
        #- python -c "from pyproj import CRS ; print(CRS.from_user_input('epsg:4326'))"
<<<<<<< HEAD
        - ./run_tests.py --network watch tests --capture=no --verbose
=======
        - ./run_tests.py --network watch tests --verbose
>>>>>>> 42f9ab50

    after_script:
        - du -sh .cache/*
        - du -sh .cache/xdg_cache/*
        - du -sh .cache/conda/*
        - du -sh .cache/pip/*

    # Coverage is a regex that will parse the coverage from the test stdout
    coverage:
        '/TOTAL.+ ([0-9]{1,3}%)/'

    cache:
        key:
            strict-cache-v1
        paths:
            
            #- .cache/conda/envs/strict-watch-env  # better with or without this?
            - .cache/conda/pkgs
            - .cache/pip
            #- .cache/xdg_cache


#### JOBS ###

run_linter:
    <<:
        *common_template
    stage:
        lint

    rules:
        - <<: *if-merge-request
        - <<: *if-merged-into-default

    before_script:
        # FIXME: we really shouldn't need to do this.
        # But gitlab does nots seem to source the bashrc.
        - |
          export HOME="/root"
          export PYENV_ROOT="$HOME/.pyenv"
          if [ -d "$PYENV_ROOT" ]; then
              export PATH="$PYENV_ROOT/bin:$PATH"
              eval "$($PYENV_ROOT/bin/pyenv init -)"
              source $PYENV_ROOT/completions/pyenv.bash
              export PYENV_PREFIX=$(pyenv prefix)
          fi
          pyenv global 3.10
        # NOTE: The default env runs Python 3.7, need to run 3.8 for 3.8 syntax
        # - conda create -y -n lint_env python=3.8 --override-channels --channel conda-forge
        # - conda activate lint_env
        - python -m pip install pip -U
        - ls -al
        - python -m pip install -r requirements/linting.txt 

    script:
        - ./run_linter.sh

    # We should eventually enforce linting
    allow_failure: true

    cache:
        key:
            linter-cache-v1
        paths:
            #- .cache/conda/pkgs
            - .cache/pip

    image:
        #gitlab.kitware.com:4567/computer-vision/ci-docker/miniconda3
        gitlab.kitware.com:4567/computer-vision/ci-docker/pyenv:3.10
    needs: []


test_full_loose/pyenv-linux:
    <<:
        *test_pyenv_loose_template
    rules:
        - <<: *if-merge-request
        - <<: *if-merged-into-default
    image:
        gitlab.kitware.com:4567/computer-vision/ci-docker/pyenv:3.10
    needs: []


test_full_strict/conda-linux:
    <<:
        *test_strict_template
    rules:
        - <<: *if-merge-request
        - <<: *if-merged-into-default
    image:
        gitlab.kitware.com:4567/computer-vision/ci-docker/miniconda3
        # TODO: gitlab.kitware.com:4567/computer-vision/ci-docker/pyenv:3.10
    needs: []


# Failing on main, and hasn't been used in awhile (as of 2022-01-13), just
# disable it.
#build_docker_and_upload_strict:
#  <<:
#    *common_template_docker
#  rules:
#    - <<: *if-merged-into-default
#  stage:
#    docker
#  script:
#    - docker build --build-arg BUILD_STRICT=1 -t $CI_REGISTRY_IMAGE/watch:$IMAGE_TAG .
#    - docker run --rm $CI_REGISTRY_IMAGE/watch:$IMAGE_TAG /bin/bash -c "source /opt/conda/etc/profile.d/conda.sh && conda activate watch && cd /watch && python run_tests.py watch tests scripts"
#    # Pushing container only if merging into default branch (i.e. "master")
#    - echo "docker push $CI_REGISTRY_IMAGE/watch:$IMAGE_TAG"
#    - docker push $CI_REGISTRY_IMAGE/watch:$IMAGE_TAG
#  image:
#    docker:19.03.12
#  variables:
#    IMAGE_TAG: latest
#  needs: []


.__local_docker_heredoc__:
        - | 

            #GITLAB_TOKEN=$(git_token_for https://gitlab.kitware.com)
            #docker login gitlab.kitware.com:4567 --username jon.crall --password "$GITLAB_TOKEN"
            IMAGE=gitlab.kitware.com:4567/computer-vision/ci-docker/miniconda3
            docker pull $IMAGE

            IMAGE=gitlab.kitware.com:4567/computer-vision/ci-docker/pyenv:3.10
            docker pull $IMAGE
            
            # Commands to help developers debug pipelines on their local
            # machine Grab the base docker image, mount your local code
            # directory, clone a fresh copy from that in the container, create
            # the environment, and run the tests. 

            IMAGE=registry.smartgitlab.com/kitware/watch/miniconda3
            docker pull $IMAGE

            cd $HOME/watch
            docker run -v $PWD:/io:ro -v $HOME/.cache/pip:/pip_cache -it $IMAGE bash

            # Will need to chmod things afterwords
            export PIP_CACHE_DIR=/pip_cache
            echo $PIP_CACHE_DIR
            chmod -R o+rw $PIP_CACHE_DIR
            chmod -R o+rw $PIP_CACHE_DIR
            chmod -R g+rw $PIP_CACHE_DIR
            USER=$(whoami)
            chown -R $USER $PIP_CACHE_DIR
            cd $HOME
            git clone /io ./watch

            cd $HOME/watch

            # NEW PYENV STRICT CI VARIANT
            pip install wheel build
            ./dev/make_strict_req.sh
            pip install --prefer-binary -r requirements-strict/gdal.txt  # gdal is special
            pip install --prefer-binary -e .[runtime-strict,headless-strict,development-strict]
            EAGER_IMPORT=1 python -c "import watch; print(watch.__version__)"
            python -c "import torch; print(torch.cuda.is_available())"
            ./run_tests.py --network -v watch/tasks/fusion/predict.py
            xdoctest watch/tasks/fusion/predict.py

            # NEW PYENV STRICT DEVELOPER VARIANT
            WATCH_STRICT=1 ./run_developer_setup.sh

            # OLD CONDA STRICT VARIANT
            ./dev/make_strict_req.sh
            conda env create -f conda_env_strict.yml --prefix ".cache/conda/envs/strict-watch-env"
            conda activate ".cache/conda/envs/strict-watch-env"
            pip install -e .
            ./run_tests.py --network watch tests scripts 

            # OLD CONDA LOOSE VARIANT
            python -c "from pyproj import CRS ; print(CRS.from_user_input('crs84'))"
            conda env create -f conda_env.yml --prefix ".cache/conda/envs/loose-watch-env"
            conda activate ".cache/conda/envs/loose-watch-env"
            .cache/conda/envs/loose-watch-env/bin/python -m pip install -e .
            ./run_tests.py --network watch tests scripts

            #docker run -v -it registry.smartgitlab.com/kitware/watch/miniconda3 bash
            #docker run -v ~/.ssh:/tmp/.ssh:ro -it registry.smartgitlab.com/kitware/watch/miniconda3 bash
            ##docker run -it gitlab.kitware.com:4567/computer-vision/ci-docker/miniconda3 bash
            #cp -R /tmp/.ssh /root/.ssh
            #chmod 700 /root/.ssh
            #chmod 600 /root/.ssh/id_*
            #chmod 644 /root/.ssh/*.pub
            #git clone git@gitlab.kitware.com:smart/watch.git
            #sed 's/>=/==/g' conda_env.yml > conda_env_strict.yml
            #conda env create -f conda_env_strict.yml --prefix "./strict-watch-env"
            -v $PWD:/io
            #ls -al
            #conda activate "./strict-watch-env"

            ./run_tests.py watch tests scripts

            # Pushing miniconda3 env to smart gitlab
            ~/code/ci-docker/miniconda3.dockerfile

            docker login registry.smartgitlab.com --username $CRALL_SMART_GITLAB_USERNAME --password $CRALL_SMART_GITLAB_TOKEN
            docker tag ci-docker/miniconda3 registry.smartgitlab.com/kitware/watch/miniconda3
            docker push registry.smartgitlab.com/kitware/watch/miniconda3


            # Running CI locally
            # References: 
            # https://stackoverflow.com/questions/32933174/use-gitlab-ci-to-run-tests-locally
            cd $HOME/watch

            docker run -d \
              --name gitlab-runner \
              --restart always \
              -v $PWD:$PWD \
              -v /var/run/docker.sock:/var/run/docker.sock \
              gitlab/gitlab-runner:latest

            docker exec -it -w $PWD gitlab-runner gitlab-runner exec docker test_full_loose/conda-linux


            # Also
            # # https://docs.gitlab.com/runner/install/
            # https://docs.gitlab.com/runner/configuration/advanced-configuration.html
            arch=$(dpkg-architecture -q DEB_BUILD_ARCH)
            echo $arch
            curl -LJO "https://gitlab-runner-downloads.s3.amazonaws.com/latest/deb/gitlab-runner_${arch}.deb"
            sudo dpkg -i "gitlab-runner_${arch}.deb"

            safe_symlink .gitlab-ci-kitware.yml .gitlab-ci.yml
            safe_symlink .gitlab-ci-smart.yml .gitlab-ci.yml


            gitlab-runner exec docker test_full_loose/conda-linux  \
                --docker-volumes "$HOME/.ssh:/root/.ssh:ro"

            python -c "from osgeo import gdal; from pyproj import CRS; print(CRS.from_user_input('epsg:4236'))"
            python -c "from pyproj import CRS; from osgeo import gdal; print(CRS.from_user_input('epsg:4236'))"


            docker build --build-arg BUILD_STRICT=1 -t foo .
            docker run -it foo /bin/bash 


            source /opt/conda/etc/profile.d/conda.sh && conda activate watch && cd /watch 
            
            xdoctest watch/cli/coco_merge_features.py
            python run_tests.py watch tests scripts<|MERGE_RESOLUTION|>--- conflicted
+++ resolved
@@ -117,11 +117,7 @@
 
     script:
         - EAGER_IMPORT=1 python -c "import watch; print(watch.__version__)"
-<<<<<<< HEAD
-        - ./run_tests.py --network watch tests --capture=no --verbose
-=======
         - ./run_tests.py --network watch tests --verbose
->>>>>>> 42f9ab50
 
     after_script:
         - du -sh .cache/*
@@ -164,11 +160,7 @@
         # 
         #- python -c "from pyproj import CRS ; print(CRS.from_user_input('crs84'))"
         #- python -c "from pyproj import CRS ; print(CRS.from_user_input('epsg:4326'))"
-<<<<<<< HEAD
-        - ./run_tests.py --network watch tests --capture=no --verbose
-=======
         - ./run_tests.py --network watch tests --verbose
->>>>>>> 42f9ab50
 
     after_script:
         - du -sh .cache/*
