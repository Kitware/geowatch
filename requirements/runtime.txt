# Core dependencies needed at runtime that that should install without much issue

### Specialized Versions
# These packages have different minimum versions for wheels between our original 3.8
# target and more recent python releases.

numpy>=1.21.6    ;  python_version >= '3.10'    # Python 3.10+
numpy>=1.20.0    ;  python_version <  '3.10'    # Python 3.8-3.9

scipy>=1.8.1     ;  python_version >= '3.10'    # Python 3.10+
scipy>=1.6.3     ;  python_version <  '3.10'    # Python 3.8-3.9

shapely>=1.8.4   ;  python_version >= '3.10'    # Python 3.10+
shapely>=1.7.1   ;  python_version <  '3.10'    # Python 3.8-3.9

rasterio>=1.3.2  ;  python_version >= '3.10'    # Python 3.10+
rasterio>=1.2.10 ;  python_version <  '3.10'    # Python 3.8-3.9

pandas>=1.4.2    ;  python_version >= '3.10'    # Python 3.10+
pandas>=1.2.4    ;  python_version <  '3.10'    # Python 3.8-3.9

scikit_learn>=1.1.1   ;  python_version >= '3.10'    # Python 3.10+ 
scikit_learn>=0.24.2  ;  python_version <  '3.10'    # Python 3.8-3.9

scikit_image>=0.19.3  ;  python_version >= '3.10'    # Python 3.10+ 
scikit_image>=0.18.1  ;  python_version <  '3.10'    # Python 3.8-3.9

jq>=1.2.2  ;  python_version >= '3.10'    # Python 3.10+ 
jq>=1.2.1  ;  python_version <  '3.10'    # Python 3.8-3.9

pyproj>=3.3.1  ;  python_version >= '3.10'    # Python 3.10+ 
pyproj>=3.2.1  ;  python_version <  '3.10'    # Python 3.8-3.9

pygeos>=0.13    ;  python_version >= '3.10'    # Python 3.10+ 
pygeos>=0.10.2  ;  python_version <  '3.10'    # Python 3.8-3.9

fiona>=1.8.21 ;  python_version >= '3.10'    # Python 3.10+ 
fiona>=1.8.20 ;  python_version <  '3.10'    # Python 3.8-3.9

matplotlib>=3.5.2  ; python_version >= '3.10'    # Python 3.10+ 
matplotlib>=3.4.1  ; python_version <  '3.10'    # Python 3.8-3.9

Pillow>=9.1.1  ; python_version >= '3.10'    # Python 3.10+ 
Pillow>=8.0.1  ; python_version <  '3.10'    # Python 3.8-3.9

psutil>=5.9.1 ; python_version >= '3.10'    # Python 3.10+ 
psutil>=5.8.0 ; python_version <  '3.10'    # Python 3.8-3.9

rtree>=1.0.0  ; python_version >= '3.10'    # Python 3.10+ 
rtree>=0.9.7  ; python_version <  '3.10'    # Python 3.8-3.9

sqlalchemy>=1.4.37  ; python_version >= '3.10'    # Python 3.10+ 
sqlalchemy>=1.3.22  ; python_version <  '3.10'    # Python 3.8-3.9

xxhash>=3.0.0 ; python_version >= '3.10'    # Python 3.10+ 
xxhash>=1.4.4 ; python_version <  '3.10'    # Python 3.8-3.9

numexpr>=2.8.1 ; python_version >= '3.10'    # Python 3.10+ 
numexpr>=2.7.3 ; python_version <  '3.10'    # Python 3.8-3.9

mgrs>=1.4.5 ; python_version >= '3.10'    # Python 3.10+ 
mgrs>=1.4.2 ; python_version <  '3.10'    # Python 3.8-3.9

# Numeric
kwarray>=0.6.4
xarray>=0.17.0
filterpy>=1.4.5
einops>=0.3.0
dask[array]>=2021.12.0

# Dask related
# cytoolz>=0.11.2
# xxhash>=3.0.0
# cityhash>=0.4.1

# Utilities
rich>=12.3.0
textual>=0.1.18
text_unidecode>=1.3
configargparse>=1.5.1
parse>=1.14.0
affine>=2.3.0
ubelt>=1.2.2
xmltodict>=0.12.0
Pygments>=2.6.0
requests>=2.25.1
fasteners>=0.16.3
blake3>=0.2.1
more_itertools>=8.12.0
pint >= 0.17
retry>=0.9.2


girder_client>=3.1.6
lxml>=4.6.3
tempenv>=0.2.0
pystac_client>=0.4.0
scriptconfig>=0.7.1
pygtrie>=2.3.3
protobuf>=3.15.8
networkx>=2.5.1
python_dateutil>=2.8.2
pytimeparse>=1.1.8
progiter>=0.1.3
fire>=0.4.0

# Parsing
lark >= 1.1.2
lark_cython >= 0.0.12

# Imaging
distinctipy>=1.2.1
kwimage>=0.9.7
kwcoco>=0.5.0
delayed_image>=0.2.2
albumentations>=1.0.0
ndsampler>=0.7.2
tifffile>=2021.4.8
medpy>=0.4.0

# Plotting
kwplot>=0.4.11
seaborn>=0.11.1

# GIS
geopandas>=0.10.2
utm>=0.7.0
rgd_imagery_client>=0.2.7
rgd_client>=0.2.7
geojson>=2.5.0

# Machine learning
torch>=1.11.0   # 1.10 does not run latest models
torchvision>=0.12.0
torchmetrics>=0.8.1
torch_liberator>=0.1.0
pytorch_lightning>=1.6.0  
monai>=0.6.0
torch_optimizer>=0.1.0
netharn>=0.5.18
timm>=0.4.12
# Do we need to pin this?
kornia<=0.5
segmentation-models-pytorch>=0.2.0

ujson>=5.2.0 
kwimage_ext >= 0.2.0

py-cpuinfo>=8.0.0
<<<<<<< HEAD
jsonargparse[signatures]>=4.13.3<4.15.0
=======
jsonargparse[signatures] == 4.14.0 # TODO: unpin after `import_docstring_parse` bug is resolved.
>>>>>>> 1547706c
<|MERGE_RESOLUTION|>--- conflicted
+++ resolved
@@ -147,8 +147,4 @@
 kwimage_ext >= 0.2.0
 
 py-cpuinfo>=8.0.0
-<<<<<<< HEAD
-jsonargparse[signatures]>=4.13.3<4.15.0
-=======
-jsonargparse[signatures] == 4.14.0 # TODO: unpin after `import_docstring_parse` bug is resolved.
->>>>>>> 1547706c
+jsonargparse[signatures]>=4.13.3<4.15.0  # unpin after load context error is resolved.