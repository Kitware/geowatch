# Changelog

This changelog follows the specifications detailed in: [Keep a Changelog](https://keepachangelog.com/en/1.0.0/).
This project adheres to [Semantic Versioning](https://semver.org/spec/v2.0.0.html), although we have not yet reached a `1.0.0` release.


## Version 0.4.0 - Target 2023-03-x

### Changed
* Lightning Packager callback now saves checkpoints on errors in addition to packages.
* Updated tutorials to LightningCLI
* Renamed `coco_align_geotiff` to `coco_align`
<<<<<<< HEAD

### Added
* Add SITS-former 
=======
* CocoStitcher now writes quantization metadata to the geotiff itself
* The kwcoco dataset now does extra work to randomize itself in training to bypass seed-everything issues. This can be disabled via the `reseed_fit_random_generators` parameter.
* Prettier progress bars

### Added
* Add SITS-former 
* WU MAE Backbone in Heterogeneous Model
* The `watch.cli.cluster_sites` script now works.
* The `watch.cli.coco_temporally_combine_channels` script


### Fixed
* Fixed issue in fusion models where we could not resume from checkpoints with lightning.
* Fixed basic DDP issues; there still seems to be some lingering issues if certain callbacks are enabled.
* Issues in watch.tasks.cold preventing it from running on larger regions
>>>>>>> 42f9ab50

## Version 0.3.10 - Target 2023-02-28

### Added
* `smartwatch align` new argument `--minimum_size`: to ensure all regions have enough pixels
* New `time_kernel` method for temporal sampling in `KWcocoVideoDataLoader`
* New visualizations in `geojson_site_stats`
* Add `submatrices` to MLOPs
* LightningCLI is now fully supported with partial weight loading and tensorboard plots
* Scriptconfig aliases now hook up with LightningCLI
* Added `fixed_resultion` arg to dataloader
* Tracker now ensures at most one site observation per day
* Support for image space stitching in `CocoStitchingManager`
* Pretrained VIT support in heterogeneous model.
* Decoderless support in heterogeneous model.
* Landcover features predictor with sliding window and hidden feature support.
* Add COLD to `prepare_teamfeatures`

### Changed
* Renamed `project_annotations` to `reproject_annotations`
* The `reproject_annotations` script no longer requires images to exist on disk.
* The mlops schedule evaluation now writes to .kwcoco.zip files, which does break existing caches
* `clean_geotiffs` now sets NODATA if it is unset and can be given a set of bands to never clean.
* `coco_add_watch_fields` now uses correct `resolution` field instead of `target_gsd`
* `KWcocoVideoDataLoader.compute_dataset_stats` now estimates instance-level class frequency data.
* `KWcocoVideoDataLoader.compute_dataset_stats` will now try to estimate stats for all sensors/channels if the main pass does not sample them
* New aliases for `KWcocoVideoDataLoader` parameters
* Added `utils.coerce_crs`.
* Tracker now prefers arguments `min_area_square_meters` and `max_area_square_meters` for size thresholds
* Tracker size thresholds now default to `None` (i.e. off)
* Change the default of `mask_samecolor_method` to None
* Change the default of `time_span` to None
* Better legends and labeling in `aggregate.build_all_param_plots`
* Vendored lightning parse-gpu-devices
* Refactored `CocoStitchingManager` into its own module.

### Fixed
* issue in reproject annots when frames had no annotations
* `KWcocoVideoDataLoader` no longer throws an error if it fails to load a QA band.
* Removed `tensorboard` and `tensorflow` dependencies
* Issue in `warp_annot_segmentations_from_geos`
* Issue in `polygon_distance_transform`.
* Issue in tracker where it would use 30GSD even if there was a default.
* Issue where kwcoco annotations in a track may not be sorted; use `sorted_annots`

### Misc
* Drop6 scripts in the dev folder
* DVC cache surgery and improved `simple_dvc`
* FFVC POC
* Reworked `utils` to use `lazy_loader`.
* New `util_kwplot` constructs

## Version 0.3.9 - Target 2023-01-31

### Added
* Add new CLI tool: `smartwatch coco_clean_geotiffs` to fix NODATA values directly in geotiffs
* New `util_prog.py` with experimental `ProgressManager` class to generalize ProgIter and rich.
* Add `smartwatch visualize` option `--resolution` to specify the resolution to output the visualization at (e.g. "10GSD")
* Add `smartwatch visualize` option `--role_order` for showing different annotation roles on different channel stacks.
* Experimental new logic in `smartwatch project` for keyframe propagation / interpolation.
* Added `polygon_simplify_tolerance` to tracking.
* Add `--resolution` parameter to the tracker.
* Add `--mask_samecolor_method` and default to `histogram`, will later change to False.

### Fixed
* Switched scriptconfig objects to use "data=kwargs" rather than "default=kwargs" to avoid a copy issue.
* `find_dvc_dpath` no longer is impacted by environment variables.
* Fixed interpolation artifacts in quality mask sampling.


### Changed
* `smartwatch stats` now outputs a histogram over sensor / time range
* In the spacetime grid builder `window_dims` now always corresponds to the spatial window dimensions and `time_dims` is given for time.
* KWCocoDataloader exposes `window_resolution`, `input_resolution`, `output_resolution` as aliases for the `*_space_scale` arguments and will become the main ids in the future.


### Deprecated
* `add_watch_fields` no longer populates `wgs84_corners`, `wgs84_crs_info`,
  `utm_corners`, and `utm_crs_info`, which are redundant with `geos_corners`.


## Version 0.3.8 - Target 2022-12-31

### Added
* Initial scripts for new teamfeatures
* New MLOPs-V3 DAG definitions
* New QA band handling to support different QA encodings
* New endpoints for ACC-2 data.
* Merge in Nov21 Pseudolive branch
* Add uniform time sampling and better multi-sampler support
* KWcocoVideoDataLoader now has initial support for a bounding box task.
* Port code for generating random region / site models into `metrics_demo`.
* Add new CLI tool: `smartwatch split_videos` to break a kwcoco file into one file per video.
* Add MultimodalTransformer option `multimodal_reduce=linear` for learned per-frame mode reductions.
* Add KWcocoVideoDataLoader option `normalize_perframe` for robust per-batch-item normalization for specified channels.
* Add KWcocoVideoDataLoader option `resample_invalid_frames` specifying the number of tries to resample bad frames.
* Add KWcocoVideoDataLoader option `force_bad_frames` to help visualize bad frame resampling.
* Add KWcocoVideoDataLoader option `mask_low_quality` to force cloud pixels to be nan.
* Add KWcocoVideoDataLoader option `quality_threshold` to filter frames based on quality, deprecates `use_cloudmask`.
* Add KWcocoVideoDataLoader option `observable_threshold` to filter frames based on nan content.
* New `MultiscaleMask` class to make tracking accumulating unobservable regions easier in KWcocoVideoDataLoader
* New `RobustParameterDict` class for sensor/channel specific parameters
* Add predict option `drop_unused_frames` that removes frames with no predictions from the output kwcoco

### Fixed
* Issue in visualize where frames might be ordered incorrectly.
* Issue when input scale was native and output scale was a fixed GSD
* Patch torchmetrics for old models
* Fix corner-case crash in SC tracker.
* Quality mask filtering was broken and is now using correct data.
* The `smartwatch spectra` script now correctly dequantizes kwcoco images.
* Issue in KWcocoVideoDataLoader where change labels were not computed correctly if the class task was not requested.
* Fixed `smartwatch reproject_annotations` for new regions / sites from T&E
* Fix bugs in `util_kwimage.colorize_label_image`
* Fix bugs in `util_kwimage.find_samecolor_region`

### Changed
* Consolidate monkey patches into a single subpackage.
* Refactor `util_globals`
* New arguments to fusion.predict to filter inputs / outputs.
* Cleaned old code that was ported to kwimage
* Faster samevalue region histogram approximation in data loader
* Renamed `coco_intensity_histograms.py` to `coco_spectra.py`
* Ported relevant code from `netharn` to reduce the dependency on it.
* Moved MLOps-V2 code into an `old` submodule.
* The KWcocoVideoDataLoader now defaults to transferring nan values from the
  red channel to all other channels in a frame. Governed by experimental
  `PROPOGATE_NAN_BANDS` hidden option.
* Tensorboard visualization now adds a third smoothed line (at 0.95 smoothing) by default.


### Documentation
* More docs on `smartwatch find_dvc` in the docstring and `docs/using_smartwatch_dvc.rst`
* Added `examples/feature_fusion_tutorial.sh` describing how to train/evaluate
  a fusion model with team features.



## Version 0.3.7 - Target 2022-11-21

### Added
* min / max world area threshold in tracker

### Fixed
* The `coco_align_geotiffs` will now skip images if it contains no requested bands.
* `coco_align_geotiffs` now ensures image frames are in the correct temporal order.
* Fixed issue in fusion.fit where weight transfer did not work.

### Changed
* Update requirements to support Python 3.11
* Improved the reported information in `smartwatch stats` (i.e. `watch.cli.watch_coco_stats`)
* The invariants and fusion module now reuse the same stitching manager code.
* The invariants can now use dynamic fixed GSDs.
* Improved determinism in the time sampler.
* Can now control the kwcoco datamodule grid cache via the CLI.
* Minor cleanup to the tracker CLI.
* Tracker speed optimizations 
* Tracker now has better nodata handling.


## Version 0.3.6 - Finalized 2022-11-01

### Fixed
* Bug where `window_space_overlap` was always zero at predict time.
* Bug in tracker with multipolygons
* Tracker no longer crashes on nans, and replaces them with zeros.
* Bug in SC tracking when multiple videos were present. 
* Fixed several issues in tracker where it output non-json-serializable data.
* Bug in dataloader for heterogeneous GSD annotations 
* Issue in giffify where images were stretched in videos.

### Added
* Experimental new mlops pipeline that runs bas-to-sc end-to-end or independently.
* Ability to stack different channels in `coco_visualize_videos`
* Common function for handling the loading of multiple geojson files `util_gis.coerce_geojson_datas`
* New SC prediction quality visualization
* Micro and Macro SC averages are now reported
* New heterogeneous model can now be trained with lightning CLI.


### Changed
* Modified color defaults `coco_visualize_videos`
* Moved `kwcoco_to_geojson` to scriptconfig and reworked CLI arguments
* Improved ProcessContext metadata tracking
* Increased default timeouts in `coco_align_geotiffs`
* `prepare_ta2_dataset` can now work on regions without site annotations
* Bumped minimum required Python to 3.9


## Version 0.3.5 - Finalized 2022-09-29

### Added
* dataloader can now specify `output_space_scale` as native or in GSD. (requires ndsampler 0.7.1)
* Added `--stack` argument to visualize cli
* Add `util_kwimage.Box` and other candidate kwimage tools


### Changed
* Large changes in `watch.mlops`
* Reorganized dev folder to reduce clutter
* More docs in docs folder
* Can pass hard threshold to evaluate


### Removed
* Removed original fusion schedule evaluation code.
* Removed old CLI scripts. 
* Old scripts in fusion

### Fixed
* Fixed various bugs where `reproject_annotations`, and `coco_align_geotiffs`
  would fail when a video was empty.
* fusion predict now writes nodata correctly and georeferences predictions.
* Fixed issue where `chip_dims` was not set correctly at predict time.
* Fixed model GSD is not respected by fusion.predict
* Several params were not inferred from the package at test time. Including `time_sampling` (now fixed).
* Issue in `delayed_image` where bottom right of the image was getting cropped off in some circumstances.
* Some config settings were not resolved in predict.
* Issue in tracker where it was not able to handle nans


### Changed
* Speedup in dataloading by doing the samecolor check in a downsampled image.
* Changed main name of data loader parameter from `space_scale` to `input_space_scale`. Old alias still exists.


## Version 0.3.4 - Finalized 2022-08-31

### Added
* New "space_scale" parameter to Dataset such that a specific DATA GSD can be given on the fly
* New samecolor heuristic to remove invalid regions in data sampling.
* Can now force nodata values in prep ta2 and align script.
* Perceiver backbone
* New "window_space_scale" parameter to Dataset that allows a WINDOW GSD to be given on the fly.
* New "watch.mlops" module for phase2 dvc operations.

### Changed
* Data loader now returns the size it would like the output predicted at via `target_dims`.
* Data loader now supports fully heterogeneous sampling.
* The nir08 sensor for L8 is now aliased to nir for consistency.
* Add support for lightning 1.7
* Changed defaults of ignore_dilate to 0
* Improved the `smartwatch_dvc` registry system.
* Using scriptconfig and key/value arguments for `run_metrics_framework`
* The coco align geotiff now populates the `valid_region` for each video based
  on the query region in video space. The visualize video script will respect this.

### Removed
* Removed support for `score_args` from kwcoco-to-geojson


### Fixed
* Issue where augmentation might shave a pixel off of the sample box causing an
  unexpected shape.
* Fixed issue with negative was being marked as salient
* Issue where initializer was not working correctly


## Version 0.3.3 - Unreleased

### Changed
* Updates to handle new "Drop4" datasets
* Fixes to sensorchan integration with the model and dataset (training with new settings is now verified)
* Fixes to handling of nan data
* Fixes to lightning modules
* Fixed issue where learning_rate was not respected by some optimizers (RAdam, but AdamW seemed ok)
* Fixed issue where weight_decay was not respected by AdamW.
* One-off scripts for fixing models.
* Better handling of gdal warp / translate / mosaic failures.
* Moved monkey patches to their own module.
* Other minor fixes.

## Version 0.3.2 - Unreleased

Many undocumented changes


## Version 0.0.1 - Unreleased


#### Added 

* Add function `watch.demo.landsat_demodata.grab_landsat_product` to download / cache a landsat product for demo / test purposes

* Add function `watch.utils.util_norm.normalize_intensity` for making raw geotiff data viewable.

* Add function `watch.utils.util_girder.grabdata_girder` for downloading and caching data from Girder. (This is used to download and cache the GTop30 DEM dataset). 

* Add function `watch.gis.geotiff.geotiff_filepath_info` to heuristically recognize known file name conventions and parse out relevant metadata. 

* Add function `watch.gis.geotiff.geotiff_header_info` to parse out information related to number of bands, possible sensor candidates, etc...

* Add function `watch.gis.geotiff.geotiff_metadata` which uses all functions in `watch.gis.geotiff` to return all available metadata for a geotiff. 

* Add `scripts/geojson_to_kwcoco.py` - The script that converts IARPA's geojson file to kwcoco files. 

* Add `scripts/coco_chip_regions.py` - This is the script used to crop the images using a pixel grid and sample positives and negatives.

* Add `scripts/coco_align_geotiffs.py` - the script to (1) Find spatial ROI clusters (2) extract and orthorectify that spatial ROI from all overlapping images and (3) write the dataset out where each time sequence is a video in a kwcoco json file.



#### Changed

* Modified `watch.gis.spatial_reference.RPCTransform` to make better use of DEM information. The default elevation is now GTop30 instead of Open-Elevation.

* Modified `watch.gis.geotiff.geotiff_crs_info` to return more information including what convention for the CRS `axis_mapping` (which has been one of the biggest pain points).

* Updated requirements in `conda_env.yml` to reflect dependencies in this and upcoming MRs.


#### Fixed

* Minor problems in `watch.gis.geotiff.geotiff_crs_info`

* Transforms in `watch.gis.spatial_reference.RPCTransform` were previously not using elevation data correctly.


## Version 0.0.0 - Unreleased

* Undocumented initial structure<|MERGE_RESOLUTION|>--- conflicted
+++ resolved
@@ -10,11 +10,6 @@
 * Lightning Packager callback now saves checkpoints on errors in addition to packages.
 * Updated tutorials to LightningCLI
 * Renamed `coco_align_geotiff` to `coco_align`
-<<<<<<< HEAD
-
-### Added
-* Add SITS-former 
-=======
 * CocoStitcher now writes quantization metadata to the geotiff itself
 * The kwcoco dataset now does extra work to randomize itself in training to bypass seed-everything issues. This can be disabled via the `reseed_fit_random_generators` parameter.
 * Prettier progress bars
@@ -30,7 +25,6 @@
 * Fixed issue in fusion models where we could not resume from checkpoints with lightning.
 * Fixed basic DDP issues; there still seems to be some lingering issues if certain callbacks are enabled.
 * Issues in watch.tasks.cold preventing it from running on larger regions
->>>>>>> 42f9ab50
 
 ## Version 0.3.10 - Target 2023-02-28
 
